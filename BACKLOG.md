# BACKLOG

<<<<<<< HEAD
**Last Groomed**: 2025-11-04
**Analysis Method**: Strategic roadmap synthesis + 7-perspective specialized audit + PR #53 review feedback
**Overall Grade**: A- (Excellent technical foundation, strategic intelligence layer needed)
=======
**Last Groomed**: 2025-11-03
**Analysis Method**: Quality infrastructure audit + platform engineering review + PR #50 feedback
**Overall Grade**: A- (Strong foundation, quality gates needed refinement)

---

## Follow-up Items from PR #50 Review

### [CODE QUALITY] Standardize Production Guard Pattern for Lab Routes

**Context**: Lab routes currently use inconsistent production environment guards.

**Current State**:
- `app/lab/playground/page.tsx` - Uses `redirect('/')` (preferred)
- `app/lab/configs/page.tsx` - Uses "Not Available in Production" message
- `app/lab/shared/page.tsx` - Uses "Not Available in Production" message

**Recommendation**: Standardize all lab routes to use `redirect('/')` pattern for security and UX consistency.

```typescript
// Preferred pattern for all lab routes
if (process.env.NODE_ENV === 'production') {
  redirect('/');
}
```

**Files to update**:
- `app/lab/configs/page.tsx`
- `app/lab/shared/page.tsx`

**Effort**: 10 minutes
**Impact**: LOW - Cosmetic consistency, minor security improvement
**Priority**: POLISH

---

### [SECURITY] Redact Deployment Identifiers in Public Documentation

**Context**: `.github/PHASE3_COMPLETE.md:5` exposes production deployment identifier `prod:uncommon-axolotl-639`.

**Risk**: Low (identifier alone isn't sensitive, but security best practice is to redact)

**Recommendation**: Redact to `prod:***-***-***` or remove identifier entirely from completion documentation.

**Effort**: 2 minutes
**Impact**: LOW - Security hygiene
**Priority**: POLISH

---

### [UX] Replace Native confirm() Dialogs with Styled Components

**Context**: `components/lab/config-management-dialog.tsx:109-114` uses native browser `confirm()` for delete confirmation.

**Issue**: Doesn't match visual style of rest of application, can't be styled or customized.

**Recommendation**: Use existing Dialog component for delete confirmation with Cancel/Delete buttons.

**Implementation**:
```typescript
const [deleteDialogOpen, setDeleteDialogOpen] = useState(false);
const [configToDelete, setConfigToDelete] = useState<string | null>(null);

const handleDeleteConfig = (id: string) => {
  setConfigToDelete(id);
  setDeleteDialogOpen(true);
};

const confirmDelete = () => {
  if (configToDelete) {
    onSave(configs.filter((c) => c.id !== configToDelete));
    toast.success('Config deleted');
  }
  setDeleteDialogOpen(false);
  setConfigToDelete(null);
};
```

Then render `<Dialog>` with Cancel/Delete buttons.

**Effort**: 30 minutes
**Impact**: LOW - Visual consistency improvement
**Priority**: POLISH
**Source**: CodeRabbit review comment on PR #50

---

### [PRODUCT] Add Phase Reordering to Config Management

**Context**: `components/lab/config-management-dialog.tsx:382-451` only allows adding/removing phases from end.

**Use Case**: Complex multi-phase pipelines (3+ phases) benefit from reordering capability.

**Recommendation**: Add drag-and-drop or up/down arrows to reorder phases.

**Implementation Options**:
1. **Drag-and-drop** (dnd-kit or react-beautiful-dnd) - Better UX, more complex
2. **Up/Down arrows** - Simpler to implement, clear functionality

**Effort**: 2-3 hours (drag-and-drop) OR 1 hour (up/down arrows)
**Impact**: MEDIUM - Improved UX for advanced users
**Priority**: FUTURE ENHANCEMENT
**Source**: CodeRabbit review comment on PR #50

---

### [DEVOPS] Pin Trivy Action to Specific Version

**Context**: `.github/workflows/security.yml:27-40` uses `aquasecurity/trivy-action@master`.

**Issue**: Using `@master` can lead to unexpected breaking changes in CI workflow.

**Recommendation**: Pin to specific version for reproducibility and stability.

**Fix**:
```diff
- uses: aquasecurity/trivy-action@master
+ uses: aquasecurity/trivy-action@0.28.0  # Check latest at https://github.com/aquasecurity/trivy-action/releases
```

**Effort**: 5 minutes
**Impact**: LOW - CI stability improvement
**Priority**: POLISH
**Source**: CodeRabbit review comment on PR #50
>>>>>>> ae13c145

---

## Bandwidth Optimization Follow-Ups (PR #53)

### [PERF] Add time-aware dueNowCount to userStats
**Priority**: ✅ COMPLETED (commits 16bf73e, d1b18bc, 37e583d)
**Effort**: 4 hours (completed)
**Context**: PR #53 Codex P1 feedback

**Problem**: Original hybrid getDueCount fetches 100-500 due cards to count them.
Initial attempt used state-based counters (learningCount + matureCount) which
incorrectly counted ALL cards in those states, not just time-filtered due cards.

**Solution**: ✅ Implemented time-aware counter to userStats
- Schema change: Added `dueNowCount` field (cards where nextReview <= now)
- Migration: `initializeDueNowCount` backfills for all existing users
- Update mutations: `scheduleReview` maintains dueNowCount on time boundary crossings
- Achieved 99.996% bandwidth reduction (35 GB → 1.4 MB)

**Completed Implementation**:
- `convex/schema.ts`: Added dueNowCount field
- `convex/spacedRepetition.ts`: scheduleReview tracks time-based transitions
- `convex/migrations.ts`: initializeDueNowCount migration
- `convex/lib/userStatsHelpers.ts`: StatDeltas includes dueNowCount

---

### [PERF] Add monitoring metrics for batch size A/B testing
**Priority**: MEDIUM
**Effort**: 2 hours
**Context**: TASK.md Phase 3, Claude review feedback

**Goal**: Establish baseline data for validating 25 vs 100 batch size impact on card selection quality

**Metrics to instrument**:
- Skip rate: How often user skips/archives card immediately after seeing it
- Answer quality: Correct/incorrect rate per session
- Time per card: Average review time (slower = harder/less relevant cards)
- Completion rate: How often user completes full review session vs abandons

**Implementation**:
- Add metrics tracking to `useQuizInteractions` hook
- Log to Convex interactions table with metadata
- Build dashboard query to visualize trends

**A/B test plan** (TASK.md lines 1065-1095):
- Test batch sizes: 15 vs 20 vs 25 vs 30
- Measure: 7 days per variant
- Decision matrix: Bandwidth vs quality tradeoff

---

### [INFRA] Add userStats health check logging
**Priority**: ✅ COMPLETED (commit ef2cf7d)
**Effort**: 15 minutes
**Context**: Claude review feedback

**Goal**: Warn when userStats missing for user (indicates drift or reconciliation failure)

**Implementation**:
```typescript
// COMPLETED in convex/spacedRepetition.ts:390-396
if (!stats) {
  console.warn(
    'Missing userStats for user',
    userId,
    '- returning zeros. This may indicate reconciliation failure.'
  );
}
```

---

### [UX] Add hasMore flag for 1000+ badge accuracy
**Priority**: MEDIUM
**Effort**: 15 minutes
**Context**: PR #53 CodeRabbit review feedback

**Problem**: Current `take(1000)` implementation can't distinguish between "exactly 1000 due" and "1000+ due" because `dueCards.length` caps at 1000 even when truncated.

**Impact**: UI shows "1000" when user may have 2,000+ due cards (rare but misleading)

**Solution**: Fetch 1001 cards, detect truncation, expose flag to UI
```typescript
// convex/spacedRepetition.ts:419-427
const dueCards = await ctx.db
  .query('questions')
  .withIndex('by_user_next_review', q => q.eq('userId', userId).lte('nextReview', now))
  .filter(/* ... */)
  .take(1001); // Fetch 1 extra to detect 1000+ case

const actualCount = dueCards.length;
const dueCount = Math.min(actualCount, 1000);
const hasMore = actualCount > 1000;

return {
  dueCount,
  newCount,
  totalReviewable: dueCount + newCount,
  hasMore, // UI can display "1000+" when true
};
```

**Frontend changes**:
- Update badge component to check `hasMore` flag
- Display "1000+" when `hasMore === true`

---

## Post-Emergency Cleanup (PR #53 CodeRabbit Advisory)

### [INFRA] Migration pagination for 1K+ scale
**Priority**: HIGH (trigger: 500 users in production)
**Effort**: 30 minutes
**Context**: PR #53 CodeRabbit review - initializeDueNowCount uses .collect()

**Problem**: `initializeDueNowCount` migration uses `.collect()` on userStats and questions tables. Convex throws at 1024+ records. Could fail with:
- 1024+ users in production
- Single user with 1024+ due cards (common during backlog catch-up)

**Trigger Condition**: When production user count > 500 (50% safety margin)

**Solution**: Convert to paginated loops
```typescript
// Outer loop: userStats records (100 per batch)
let userStatsPage = await ctx.db.query('userStats').paginate({
  numItems: 100,
  cursor: null,
});

while (true) {
  for (const userStats of userStatsPage.page) {
    // Inner loop: due cards per user (200 per batch)
    let dueNowCount = 0;
    let duePage = await ctx.db
      .query('questions')
      .withIndex('by_user_next_review', q =>
        q.eq('userId', userStats.userId).lte('nextReview', now)
      )
      .filter(/* ... */)
      .paginate({ numItems: 200, cursor: null });

    while (true) {
      dueNowCount += duePage.page.length;
      if (duePage.isDone) break;
      duePage = await ctx.db.query('questions')
        .withIndex('by_user_next_review', q =>
          q.eq('userId', userStats.userId).lte('nextReview', now)
        )
        .filter(/* ... */)
        .paginate({ numItems: 200, cursor: duePage.continueCursor });
    }

    await ctx.db.patch(userStats._id, { dueNowCount });
  }

  if (userStatsPage.isDone) break;
  userStatsPage = await ctx.db.query('userStats').paginate({
    numItems: 100,
    cursor: userStatsPage.continueCursor,
  });
}
```

**Why deferred**: Can't test pagination at current scale (<100 users). Better to implement and test with real 500+ user load.

---

### [DATA] Monitor for undefined nextReview drift
**Priority**: MEDIUM (monitor first, fix if detected)
**Effort**: 15 minutes if needed
**Context**: PR #53 CodeRabbit review - edge case defensive handling

**Problem**: Lines 247-280 in `scheduleReview` don't handle transitions where:
- `oldNextReview === undefined` but `newNextReview !== undefined`
- `oldNextReview !== undefined` but `newNextReview === undefined`

**Edge case scenario**: Card has `state` field but missing `nextReview` due to:
- Migration issue (should be caught by schema validation)
- Manual database patch (should never happen)
- Bug in card creation (should be caught by tests)

**Why monitoring first**: This is defensive code for unproven edge case. Better approach:
1. Add diagnostic query to detect drift
2. Monitor in production for 30 days
3. Only add defensive code if drift > 1%

**Diagnostic query**:
```typescript
export const checkNextReviewIntegrity = internalQuery({
  handler: async (ctx) => {
    const cardsWithStateButNoNextReview = await ctx.db
      .query('questions')
      .filter(q => q.and(
        q.neq(q.field('state'), 'new'),
        q.eq(q.field('nextReview'), undefined)
      ))
      .take(100);

    return {
      count: cardsWithStateButNoNextReview.length,
      samples: cardsWithStateButNoNextReview.slice(0, 5),
    };
  },
});
```

**Decision criteria**: Implement defensive code only if diagnostic query detects > 10 affected cards

---

### [TEST] Add edge case test for batch size reduction
**Priority**: LOW
**Effort**: 1 hour
**Context**: PR #53 CodeRabbit review feedback

**Context**: Batch size reduction (100→25 for `getNextReview`) assumes FSRS `by_user_next_review` index ordering captures most urgent cards. Edge cases to validate:

- Cards with manually set `nextReview` dates
- Stale retrievability values when switching schedulers
- Scenarios with >25 due cards where card #26+ has better retrievability than cards #1-5

**Test implementation** (`convex/spacedRepetition.test.ts`):
```typescript
describe('getNextReview batch size edge cases', () => {
  it('should select highest-priority card from 50+ due cards', async () => {
    // 1. Create 50 due cards with varying retrievability scores
    // 2. Set card #30 to have lowest retrievability (highest urgency)
    // 3. Invoke getNextReview() with batch size 25
    // 4. Assert: Returns card #30 (priority calculation compensates for index ordering)
  });
});
```

**Monitoring additions** (post-deployment validation):
- Skip rate: How often user archives/skips card immediately
- Completion rate: Full session completion vs abandonment
- Time per card: Average review time (slower = harder/less relevant)

**A/B test plan** (if quality concerns arise):
- Test batch sizes: 20 vs 25 vs 30
- Measure: 7 days per variant
- Decision matrix: Bandwidth cost vs card selection quality

---

### [DOCS] Document deleted analytics functions restoration
**Priority**: LOW
**Effort**: 5 minutes
**Context**: Claude review feedback

**Goal**: Make it easy to restore analytics functions when dashboard features are prioritized

**Implementation**: Add to CLAUDE.md
```markdown
## Removed Analytics Functions (Nov 2025, PR #53)

**Functions removed**: getUserStreak, updateUserStreak, getRetentionRate, getRecallSpeedImprovement (246 LOC)

**Reason**: Unbounded queries causing bandwidth crisis, never used in UI

**Restoration**:
```bash
# View original implementation
git show 3322953~1:convex/spacedRepetition.ts | sed -n '/getUserStreak/,/^}/p'

# Restore specific function
git show 3322953~1:convex/spacedRepetition.ts > /tmp/old_spacedRepetition.ts
# Copy function from /tmp/old_spacedRepetition.ts
```

**When to rebuild**: When dashboard analytics are prioritized, rebuild with bounded queries:
- Use `.take(limit)` instead of `.collect()`
- Cache results in separate analytics table
- Update incrementally on mutations
```

---

### [TEST] Add getDueCount integration test
**Priority**: LOW
**Effort**: 1 hour
**Context**: Claude review feedback

**Goal**: Increase confidence in hybrid getDueCount accuracy

**Implementation** (`tests/api-contract.test.ts`):
```typescript
describe('getDueCount accuracy', () => {
  it('should match manual count from questions table', async () => {
    // 1. Create test user with known card states
    // 2. Query getDueCount (hybrid cache + time-filter)
    // 3. Query questions table manually (actual time-filtered count)
    // 4. Assert: getDueCount === manual count (±5% tolerance)
  });

  it('should handle archived and deleted cards correctly', async () => {
    // Verify archived cards not counted as due
  });

  it('should return time-filtered due cards only', async () => {
    // Verify future-scheduled cards not counted
  });
});
```

---

### [PERF] Optimize userStats reconciliation (fetch all users)
**Priority**: LOW (only needed at 1,000+ users)
**Effort**: 30 minutes
**Context**: Claude review feedback

**Problem**: `reconcileUserStats` fetches ALL users to sample 100 (inefficient at 10k+ users)

**Current** (`convex/userStats.ts:52-53`):
```typescript
const allUsers = await ctx.db.query('users').collect(); // Fetches 10,000 users to sample 100
const sampled = sample(allUsers, sampleSize);
```

**Fix**: Use `.take()` with random offset
```typescript
// Generate random offset
const totalUsers = await ctx.db.query('users').count(); // O(1) metadata lookup
const randomOffset = Math.floor(Math.random() * Math.max(0, totalUsers - sampleSize));

// Fetch only sampled users
const sampled = await ctx.db
  .query('users')
  .skip(randomOffset)
  .take(sampleSize);
```

**Bandwidth impact**: Minimal (runs once per day, only matters at 10k+ users)

---

### [INFRA] Vercel Analytics and Observability

---

## Test Coverage Improvement Initiative

**Priority**: HIGH
**Current Coverage**: 18.98% (as of 2025-11-02)
**Target**: 60%+ (industry standard for production code)
**Rationale**: Quality gate currently set to 18.9% (just below current). Need incremental improvement to reach 60% target.

### Phase 1: Critical Path Coverage (18.9% → 30%)

**Timeline**: Q1 2025
**Effort**: 8-12 hours
**Priority**: HIGH - Error handling and environment detection are critical paths

**Files to test**:

1. **`lib/error-handlers.ts`** (29 lines, 0% coverage)
   - **Why critical**: Error handling for API calls, user feedback, system reliability
   - **Test cases**:
     - Each error type (network, validation, auth, rate limit)
     - Fallback behavior when handlers fail
     - Logging and error reporting
   - **Estimated effort**: 2 hours

2. **`lib/environment-client.ts`** (35 lines, 0% coverage)
   - **Why critical**: Environment detection (dev/preview/prod), feature flags, debugging
   - **Test cases**:
     - All environment combinations (VERCEL_ENV, NODE_ENV)
     - Edge cases (missing vars, conflicting vars)
     - SSR vs client-side detection
   - **Estimated effort**: 2 hours

3. **`lib/deployment-check.ts`** (95 lines, 0% coverage)
   - **Why medium priority**: Deployment validation, version matching
   - **Test cases**:
     - Schema version matching logic
     - Error detection and reporting
     - Mock Convex API responses
   - **Estimated effort**: 3 hours

4. **`lib/env.ts`** (12 lines, 0% coverage)
   - **Why critical**: Environment variable validation, app initialization
   - **Test cases**:
     - Missing required vars
     - Invalid formats
     - Default value handling
   - **Estimated effort**: 1 hour

**Success criteria**:
- Global coverage ≥30%
- All critical error paths tested
- No regressions in existing tests

### Phase 2: User-Facing Logic Coverage (30% → 45%)

**Timeline**: Q2 2025
**Effort**: 12-16 hours
**Priority**: MEDIUM - UX quality improvements

**Files to test**:

1. **`lib/haptic.ts`** (60 lines, 0% coverage)
   - **Why matters**: Haptic feedback on mobile, accessibility
   - **Test cases**:
     - Device detection (iOS, Android, desktop)
     - Fallback when haptics unavailable
     - User preferences/settings
   - **Estimated effort**: 3 hours

2. **`lib/layout-mode.ts`** (57 lines, 0% coverage)
   - **Why matters**: Responsive layout, mobile/desktop UX
   - **Test cases**:
     - Breakpoint detection
     - SSR hydration consistency
     - Window resize handling
   - **Estimated effort**: 3 hours

3. **Hooks with <90% coverage**:
   - `use-active-jobs.ts`, `use-keyboard-shortcuts.ts`
   - **Test cases**: State changes, side effects, cleanup, race conditions
   - **Estimated effort**: 6-8 hours

**Success criteria**:
- Global coverage ≥45%
- All user-facing logic tested
- No untested UX features

### Phase 3: Comprehensive Coverage (45% → 60%)

**Timeline**: Q3 2025
**Effort**: 16-20 hours
**Priority**: LOW - Nice to have, not critical

**Focus areas**:

1. **Error boundary edge cases** (4 hours)
   - Component error recovery
   - Error state UI rendering
   - Error logging and reporting

2. **Network failure scenarios** (4 hours)
   - Offline mode handling
   - Request retry logic
   - Timeout handling

3. **Race condition handling** (4 hours)
   - Concurrent mutations
   - Stale data detection
   - Optimistic updates

4. **Browser API mocking** (4-6 hours)
   - localStorage edge cases
   - navigator API fallbacks
   - Permission handling

**Success criteria**:
- Global coverage ≥60%
- All error paths covered
- Comprehensive edge case testing

### Measurement & Tracking

**Automated checks** (already in CI):
- Coverage report generated on every PR
- Fail if coverage decreases below threshold
- HTML report available in `coverage/index.html`

**Monthly review** (manual):
1. Check current coverage: `pnpm test:coverage`
2. If coverage improved by >5%: Update threshold in `vitest.config.ts`
3. Celebrate wins, identify blockers
4. Adjust timeline if needed

**Commands**:
```bash
# Run tests with coverage
pnpm test:coverage

# View HTML report
open coverage/index.html

# Check current threshold vs actual
grep "thresholds:" vitest.config.ts
```

**Accountability**:
- Monthly coverage review in team standup
- Update threshold as improvement happens
- Document wins in CHANGELOG.md

---

## Quality Gates Enhancements (from 2025-10-31 audit)

### [DEVOPS] Alternative Coverage Reporting Solutions

**Context**: Codecov recommended in TODO.md, but alternatives exist for different needs.

**Options**:

**1. GitHub Pages Coverage Report** (2h)
- Deploy HTML coverage report to gh-pages branch after main merges
- Accessible at `https://username.github.io/scry/coverage`
- **Pros**: No external dependency, full HTML report always accessible
- **Cons**: No PR integration, no trend tracking
- **Use case**: Private repos wanting coverage reports without paid service

**2. Self-Hosted Coverage Badge** (2h)
- Generate badge JSON in CI, store in GitHub Gist
- Use dynamic-badges-action to create badge from JSON
- **Pros**: Free, no signup, works for private repos
- **Cons**: No trend visualization, manual setup

**Decision**: Use Codecov (in TODO.md) for superior features. These alternatives documented for teams with different constraints.

**Effort**: 2-4h | **Impact**: LOW - Alternative approaches, not improvements

---

### [DEVOPS] Advanced Lighthouse CI Features

**Context**: Basic Lighthouse CI in TODO.md. These enhancements add sophistication.

**Features**:

**1. Lighthouse Server (self-hosted dashboard)** (1d)
- Permanent storage of Lighthouse results
- Historical trend charts
- Compare multiple branches
- Requires: Docker deployment, PostgreSQL database
- **Value**: Better than temporary-public-storage, but maintenance burden

**2. Budget.json per route** (2h)
- Different performance budgets for different pages
- Example: Homepage 85 score, admin dashboard 75 score
- More granular than global thresholds
- **Value**: Prevents "admin page is slow so we lower global budget"

**3. Custom Lighthouse plugins** (3-4h)
- Audit custom metrics (e.g., "time to first question rendered")
- Requires: Lighthouse plugin development
- **Value**: App-specific performance metrics

**Decision**: Start with basic Lighthouse CI (TODO.md). Add these if performance monitoring becomes critical to business.

**Effort**: 2-6d | **Impact**: MEDIUM - Enhanced monitoring, not essential

---

### [DEVOPS] Deployment Smoke Test Enhancements

**Context**: Basic health endpoint check in TODO.md. These add depth.

**Enhancements**:

**1. E2E smoke tests on preview** (4h)
- Run subset of Playwright tests against preview URL
- Example: Test auth flow, question generation, review session
- **Tradeoff**: Slower PR checks (add 2-3 minutes)
- **Value**: Catches UI regressions, not just backend health

**2. Visual regression testing** (1d)
- Capture screenshots of key pages
- Compare to baseline with Percy or Chromatic
- **Cost**: Percy $249/mo, Chromatic free tier (5000 snapshots/mo)
- **Value**: Prevents accidental CSS/layout breakage

**3. Accessibility testing** (2h)
- Run axe-core against preview deployment
- Fail if WCAG violations detected
- **Value**: Automated accessibility compliance

**Decision**: Start with health endpoint (TODO.md). Add E2E smoke tests if preview deployments frequently break in ways health check doesn't catch.

**Effort**: 6-8h total | **Impact**: MEDIUM - Deeper validation

---

### [DEVOPS] Migration Safety Enhancements

**Context**: 3-phase schema removal pattern exists. These add safety.

**Enhancements**:

**1. Migration rollback documentation** (2-3h)
- Runbook: "How to rollback schema migrations"
- Templates for inverse transformations
- Shadow table patterns for reversible changes
- Backup verification procedures
- **Reference**: BACKLOG.md already has item for this at line 1217

**2. Pre-migration backup automation** (3h)
- Convex export before running production migrations
- Store in S3 or GitHub artifacts
- Retention: 30 days
- **Value**: Easy rollback via restore from backup

**3. Migration dry-run CI check** (2h)
- PR changes to `convex/migrations.ts` trigger validation
- Check: Does new migration have `dryRun` parameter?
- Check: Does diagnostic query exist?
- **Value**: Catches missing safety patterns before merge

**Decision**: Document rollback patterns (high value, low effort). Automate backup/dry-run checks if migrations become frequent (>1/week).

**Effort**: 7-8h total | **Impact**: MEDIUM - Safety net for risky operations

---

### [SECURITY] Advanced Secret Scanning

**Context**: Gitleaks in TODO.md security workflow. These add depth.

**Enhancements**:

**1. TruffleHog for git history scanning** (1h)
- Scans entire git history for secrets (not just current HEAD)
- Detects secrets in old commits
- **Value**: Catches secrets committed then removed
- **Note**: One-time scan valuable, ongoing use overlaps with Gitleaks

**2. Secret rotation automation** (1d)
- Scheduled workflow to rotate API keys
- Integrations: Clerk, Google AI, Convex deploy keys
- **Value**: Security best practice, reduces blast radius
- **Complexity**: HIGH - each service has different rotation API

**3. Secret scanning for dependencies** (2h)
- Scan node_modules for hardcoded secrets
- Use: npm-audit-ci with custom rules
- **Value**: Detects compromised dependencies with embedded keys

**Decision**: Gitleaks (TODO.md) covers 90% of use cases. TruffleHog worth one-time scan. Rotation automation deferred until security team established.

**Effort**: 4-5h one-time + 1d automation | **Impact**: LOW-MEDIUM - Marginal security gains

---

### [TESTING] Advanced Test Coverage Features

**Context**: Basic coverage thresholds in TODO.md. These add sophistication.

**Enhancements**:

**1. Mutation testing with Stryker** (1d setup + ongoing)
- Tests your tests by mutating code
- Example: Change `>` to `>=`, do tests catch it?
- **Cost**: 10x slower than normal tests (hours not seconds)
- **Value**: Identifies weak tests that always pass
- **Decision**: Valuable for critical paths (FSRS algorithm, auth logic)

**2. Coverage diff enforcement** (2h)
- Fail PR if coverage decreases by >1%
- Prevents "death by a thousand cuts" degradation
- **Value**: Maintains coverage momentum
- **Note**: Codecov has this built-in

**3. Branch coverage heatmap** (4h)
- Visual report showing which code branches are covered
- Color-coded: green (covered), yellow (partial), red (uncovered)
- **Value**: Better than line coverage for finding gaps
- **Note**: Vitest v8 coverage includes branch coverage

**Decision**: Codecov (TODO.md) provides diff enforcement. Stryker valuable for FSRS algorithm validation. Heatmap already exists in HTML coverage report.

**Effort**: 1d Stryker setup | **Impact**: MEDIUM - Deeper test quality insights

---

### [RELEASE] Advanced Changelog Features

**Context**: Basic Changesets in TODO.md. These add polish.

**Enhancements**:

**1. Changelog categories** (1h)
- Group changes: Features, Fixes, Security, Performance
- Use changeset frontmatter to categorize
- **Value**: More readable changelog
- **Note**: Changesets supports this via custom changelog generator

**2. Breaking change warnings** (1h)
- Highlight breaking changes prominently
- Auto-generate migration guide snippets
- **Value**: Prevents surprise breaking changes for users

**3. GitHub Release notes auto-generation** (30m)
- Post-release: Create GitHub release with changelog
- Attach build artifacts
- **Value**: One-stop release communication

**Decision**: Start with basic Changesets (TODO.md). Add categories if changelog becomes hard to read (>10 changes/release).

**Effort**: 2-3h | **Impact**: LOW - Polish, not functionality

---

### [DEVOPS] Git Hook Enhancements (Lefthook)

**Context**: Basic Lefthook migration in TODO.md. These add power-user features.

**Enhancements**:

**1. Commit message validation** (30m)
- Enforce conventional commits: `feat:`, `fix:`, `docs:`
- Block commits with vague messages
- **Value**: Better git history, enables semantic-release
- **Tradeoff**: Friction for quick commits

**2. Pre-push Convex function validation** (1h)
- Run `npx convex typecheck` before pushing
- Catches Convex function errors locally
- **Value**: Prevents CI failures from Convex type errors

**3. Selective hook execution** (30m)
- Environment variable to skip hooks: `SKIP_HOOKS=1 git commit`
- Per-hook skipping: `SKIP_FORMAT=1 git commit`
- **Value**: Escape hatch for emergencies

**Decision**: Basic Lefthook (TODO.md) sufficient. Add commit message validation if team adopts semantic versioning.

**Effort**: 2h | **Impact**: LOW - Nice-to-have conveniences

---

### [MONITORING] Performance Tracking Enhancements

**Context**: Bundle size limits in TODO.md. These add runtime monitoring.

**Enhancements**:

**1. Real User Monitoring (RUM)** (1d)
- Vercel Analytics already installed (`@vercel/analytics`)
- Add custom metrics: Time to first question, review session latency
- **Value**: Production performance insights (Lighthouse = lab, RUM = real)

**2. Core Web Vitals tracking** (2h)
- Track LCP, FID, CLS in production
- Alert if metrics degrade
- **Value**: Correlate performance with user engagement
- **Note**: Vercel Speed Insights already tracks this

**3. Bundle analysis automation** (1h)
- Generate bundle analysis report on every build
- Upload to Vercel or S3
- Compare bundle composition over time
- **Value**: Identify what's growing bundle size

**Decision**: Vercel Analytics + Speed Insights already installed. Leverage existing instrumentation before adding custom metrics.

**Effort**: 4-5h | **Impact**: LOW - Already have monitoring foundation

---

## Earlier Backlog Items (Pre-2025-10-31)

### [AI] Migrate provider to OpenRouter or Vercel AI SDK
- support arbitrary set of model compositions for question generation and other ai / llm / generative features
- sometimes we want gemini-2.5-flash, sometimes we want gpt-5-mini, sometimes we want something else etc

### [BUSINESS] Paywall the Service
- brainstorm and determine the best pricing model for scry
- freemium? straight up total paywall? 7-30 day free trial? tokens?
- how do we balance the usage-based costs we have -- particularly the generative ai costs -- with a good user experience?

### [SECURITY] Update Vulnerable Dependencies
**File**: `package.json`
**Perspectives**: security-sentinel
**Severity**: HIGH

**Vulnerabilities**:
- `happy-dom@18.0.1` - RCE via VM context escape (CVE CVSS 9.8)
- `jsondiffpatch` - XSS in HtmlFormatter (transitive via `ai` package)

**Fix**:
```bash
pnpm update happy-dom@^20.0.2
pnpm update ai@latest
pnpm audit --audit-level=critical
```

**Effort**: 30m | **Risk**: HIGH (test environment RCE, potential supply chain attack)

---

### [PERFORMANCE] Library Selection O(n²) Algorithm
**File**: `app/library/_components/library-table.tsx:286-318`
**Perspectives**: performance-pathfinder, complexity-archaeologist
**Severity**: CRITICAL
**Impact**: 500ms UI freeze with 500 questions

**Problem**: Nested loop - 50 selected × 500 questions = 25,000 `findIndex()` operations
```typescript
const index = questions.findIndex((q) => q._id === id); // O(n) in O(m) loop!
```

**Fix**: Build index Map with useMemo (O(1) lookups)
```typescript
const questionIndexMap = useMemo(
  () => new Map(questions.map((q, idx) => [q._id, idx])),
  [questions]
);
const index = questionIndexMap.get(id); // O(1)!
```

**Effort**: 30m | **Impact**: 500ms → 5ms (100x speedup)
**Acceptance**: Select 100 questions in library with <50ms perceived lag

---

### [PERFORMANCE] Unbounded Stats Queries
**Files**: `convex/spacedRepetition.ts:509-696`
**Perspectives**: performance-pathfinder
**Severity**: CRITICAL
**Impact**: 30MB bandwidth for single dashboard load, hits monthly quota in 2 visits

**Problems**:
1. `getUserStreak` - fetches ALL interactions (10k docs, no limit)
2. `getRetentionRate` - filters 7-day window in memory (should use index)
3. `getRecallSpeedImprovement` - 2× unbounded queries

**Solution**: Add compound index + limits
```typescript
// schema.ts - NEW INDEX
interactions: defineTable({ /* ... */ })
  .index('by_user_time', ['userId', 'attemptedAt'])

// getUserStreak - limit to max possible streak
const interactions = await ctx.db
  .query('interactions')
  .withIndex('by_user_time', q => q.eq('userId', userId))
  .order('desc')
  .take(1000); // Max 1000-day streak by design

// getRetentionRate - DB-level time filtering
const recentInteractions = await ctx.db
  .query('interactions')
  .withIndex('by_user_time', q =>
    q.eq('userId', userId).gte('attemptedAt', sevenDaysAgo)
  )
  .take(2500); // 350 reviews/day × 7
```

**Effort**: 2h (includes schema migration) | **Impact**: 30MB → 400KB (75x reduction)
**Acceptance**: Dashboard loads in <500ms for users with 10k+ reviews

---

### [MAINTAINABILITY] Centralize Stats Delta Calculations
**File**: `convex/questionsBulk.ts:109-242`
**Perspectives**: complexity-archaeologist, maintainability-maven
**Severity**: MEDIUM
**Impact**: State counting logic duplicated 3× across bulk operations

**Problem**: Adding new card state requires editing 3 functions
```typescript
// Duplicated in bulkDelete, restoreQuestions, permanentlyDelete
for (const question of questions) {
  totalDecrement++;
  if (!question.state || question.state === 'new') newDecrement++;
  else if (question.state === 'learning') learningDecrement++;
  // ... repeated 3 times
}
```

**Fix**: Extract to `userStatsHelpers.ts`
```typescript
export function calculateStatsDelta(
  questions: Doc<'questions'>[],
  multiplier: 1 | -1 = 1
): StatDeltas {
  const deltas: StatDeltas = { totalCards: 0, newCount: 0, /* ... */ };
  for (const question of questions) {
    deltas.totalCards! += multiplier;
    const state = question.state || 'new';
    if (state === 'new') deltas.newCount! += multiplier;
    // ... centralized logic
  }
  return deltas;
}

// Usage: const deltas = calculateStatsDelta(questions, -1);
```

**Effort**: 45m | **Impact**: Eliminates 60 lines, centralizes state logic
**Acceptance**: Future state additions (suspended, buried) edit 1 function

---

### [UX] Auto-Save Generation Prompts
**File**: `components/generation-modal.tsx`
**Perspectives**: user-experience-advocate
**Severity**: CRITICAL
**Impact**: Users lose 2+ minutes of work on accidental modal close

**Fix**: Auto-save to localStorage every 2-3 seconds
```typescript
useEffect(() => {
  if (open && !prompt) {
    const draft = localStorage.getItem('scry-generation-draft');
    if (draft) {
      setPrompt(draft);
      toast.info('Draft restored');
    }
  }
}, [open]);

useEffect(() => {
  if (prompt) localStorage.setItem('scry-generation-draft', prompt);
}, [prompt]);
```

**Effort**: 45m | **Impact**: CRITICAL - Prevents frustrating data loss
**Acceptance**: Close/reopen modal restores typed prompt

---

### [UX] Specific Error Messages for Answer Tracking
**File**: `hooks/use-quiz-interactions.ts:42-45`
**Perspectives**: user-experience-advocate, security-sentinel
**Severity**: HIGH
**Impact**: Generic "Failed to save" doesn't help users recover

**Current**: All failures show same message
**Fix**: Classify errors with recovery steps
```typescript
if (errorMsg.includes('fetch') || errorMsg.includes('NetworkError')) {
  toast.error('Connection lost', {
    description: 'Check internet. Answer will save when reconnected.',
  });
} else if (errorMsg.includes('unauthorized')) {
  toast.error('Session expired', {
    description: 'Refresh to sign in again.',
    action: { label: 'Refresh', onClick: () => window.location.reload() },
  });
} // ... rate limit, generic fallback
```

**Effort**: 1h | **Impact**: Users understand failures and know next steps
**Acceptance**: Network error shows "Connection lost" with guidance

---

## Next (This Quarter, <3 months)

### [ENHANCEMENT] Vector Search Robustness Improvements
**Files**: `convex/embeddings.ts`, `app/library/_components/library-client.tsx`
**Source**: PR #47 review feedback (Claude comprehensive reviews)
**Severity**: LOW
**Impact**: Edge case handling and UX polish for semantic search

**Context**: MVP vector search functional, these enhancements improve robustness and user experience but aren't blocking for launch.

**Items**:

1. **Embedding generation timeout protection** (1h)
   - Add Promise.race pattern with 10-second timeout
   - Prevents hung jobs if Google API hangs
   - Location: `convex/embeddings.ts:generateEmbedding`
   - Pattern: `Promise.race([embedCall, timeoutPromise])`

2. **Client-side similarity threshold filter** (30m)
   - Hide search results with similarity score <0.4
   - Improves relevance of displayed results
   - Location: `library-client.tsx` search results rendering
   - Need production data to determine optimal threshold

3. **Fuzzy text search for typos/accents** (4h)
   - Handle Unicode normalization ("café" vs "cafe")
   - Levenshtein distance for close matches
   - Consider Convex native search index when available
   - Location: `questionsLibrary.ts:textSearchQuestions`
   - Alternative: Document as known limitation for MVP

4. **E2E test coverage for search flow** (2h)
   - Playwright test: Generate questions → Search → Verify results
   - Test semantic similarity (different phrasing finds same content)
   - Test view filtering (active/archived/trash)
   - Test empty states and error handling

5. **Embedding coverage monitoring dashboard** (4h)
   - UI showing percentage of questions with embeddings
   - Coverage by topic/collection
   - Failed generation queue with retry button
   - Currently relies on Pino logs grep (acceptable for MVP)

6. **Code cleanup: Duplicate fingerprint function** (15m)
   - Import `getSecretDiagnostics` from `lib/envDiagnostics.ts`
   - Remove duplicate from `embeddings.ts:32-62`
   - Low impact (diagnostic code only)

7. **Text concatenation cleanup** (5m)
   - Use `.join(' ')` instead of direct concatenation
   - Location: `aiGeneration.ts:380` and `embeddings.ts`
   - Marginal quality improvement for embeddings

8. **Search debounce cleanup** (15m)
   - Add isMounted flag to prevent state updates on unmounted component
   - Location: `library-client.tsx:51-89`
   - Cosmetic (prevents console warnings)

**Total Effort**: ~11h | **Impact**: LOW - Nice-to-have polish
**Acceptance**: Timeout protection prevents hung jobs, low-score results hidden, E2E tests pass, monitoring dashboard shows coverage
**Priority**: Defer until after MVP launch, reassess based on production usage patterns

---

### [PRODUCT] Free Response Questions with AI Grading
**File**: `convex/schema.ts`, `convex/aiGrading.ts`
**Perspectives**: product-visionary, user-experience-advocate
**Severity**: HIGH
**Impact**: Major differentiation - deeper learning beyond multiple choice

**The Opportunity**: Move beyond recognition (multiple choice) to recall (free response)

**Research Findings**:
- LLM-as-judge pattern proven effective for grading
- Structured output with reasoning + score
- Compare student answer vs ground truth with rubric

**Schema Changes**:
```typescript
questions: defineTable({
  // ... existing fields ...
  type: v.union(
    v.literal('multiple-choice'),
    v.literal('true-false'),
    v.literal('free-response') // NEW
  ),
  // For free-response questions
  expectedAnswer: v.optional(v.string()), // Sample correct answer
  gradingRubric: v.optional(v.string()), // Criteria for correctness
})

interactions: defineTable({
  // ... existing fields ...
  aiGrading: v.optional(v.object({
    score: v.number(), // 0.0 to 1.0
    reasoning: v.string(), // Why correct/incorrect
    feedback: v.optional(v.string()), // Improvement suggestions
    gradedAt: v.number(),
  }))
})
```

**AI Grading Implementation**:
```typescript
// Based on LLM-as-judge pattern
const GRADING_PROMPT = `You are an expert teacher grading a student's answer.

QUESTION: {question}

EXPECTED ANSWER (reference): {expectedAnswer}

GRADING RUBRIC:
{rubric}

STUDENT ANSWER: {userAnswer}

Grade the student's response:
1. Factual accuracy relative to expected answer
2. Completeness (captures key points)
3. No conflicting statements
4. Allow extra information if accurate

Provide:
- Score: 0.0 (completely wrong) to 1.0 (perfect)
- Reasoning: Step-by-step explanation
- Feedback: How to improve (if not perfect)`;

export const gradeResponse = internalAction({
  args: {
    questionId: v.id('questions'),
    userAnswer: v.string(),
  },
  handler: async (ctx, args) => {
    const question = await ctx.runQuery(/* get question */);

    const google = createGoogleGenerativeAI({
      apiKey: process.env.GOOGLE_AI_API_KEY
    });

    const { object } = await generateObject({
      model: google('gemini-2.5-flash'),
      schema: z.object({
        score: z.number().min(0).max(1),
        reasoning: z.string(),
        feedback: z.string().optional(),
      }),
      prompt: GRADING_PROMPT
        .replace('{question}', question.question)
        .replace('{expectedAnswer}', question.expectedAnswer || '')
        .replace('{rubric}', question.gradingRubric || 'Standard accuracy')
        .replace('{userAnswer}', args.userAnswer)
    });

    return object;
  }
});
```

**Review UX**:
```typescript
// Free response input
<Textarea
  placeholder="Type your answer..."
  value={userAnswer}
  onChange={(e) => setUserAnswer(e.target.value)}
/>
<Button onClick={handleSubmitFreeResponse}>Submit Answer</Button>

// After AI grading
<Card>
  <CardHeader>
    <Badge variant={score >= 0.7 ? 'success' : 'destructive'}>
      Score: {Math.round(score * 100)}%
    </Badge>
  </CardHeader>
  <CardContent>
    <p className="text-sm text-muted-foreground">{reasoning}</p>
    {feedback && (
      <Alert>
        <Lightbulb className="h-4 w-4" />
        <AlertDescription>{feedback}</AlertDescription>
      </Alert>
    )}
  </CardContent>
</Card>
```

**FSRS Integration**:
```typescript
// Convert AI score to isCorrect for FSRS
const isCorrect = aiGrading.score >= 0.7; // 70% threshold

await scheduleReview({
  questionId,
  userAnswer,
  isCorrect,
  // Store grading details in interaction
  aiGrading: {
    score: aiGrading.score,
    reasoning: aiGrading.reasoning,
    feedback: aiGrading.feedback,
    gradedAt: Date.now()
  }
});
```

**Generation Enhancement**:
```typescript
// Update prompt to generate free-response questions
const QUESTION_TYPES = `
- multiple-choice: 4 options with 1 correct
- true-false: Binary claim
- free-response: Open-ended, requires written answer (NEW)
`;

// In generation schema
questions: [{
  type: "free-response",
  question: "Explain the difference between let and const in JavaScript",
  expectedAnswer: "let allows reassignment, const does not. Both are block-scoped.",
  gradingRubric: "Must mention: reassignment difference, block scoping",
  explanation: "..."
}]
```

**Cost Considerations**:
- Grading API call: ~$0.0001 per question (Gemini Flash)
- User reviewing 100 questions: ~$0.01
- Acceptable for premium tier, may need rate limiting for free tier

**Monetization**:
- Free: 10 free-response reviews/month
- Premium: Unlimited free-response

**Effort**: 5-6d (schema, grading action, UX, FSRS integration, generation) | **Impact**: HIGH - Major differentiator
**Acceptance**: Generate free-response question, type answer, receive AI score + feedback, FSRS schedules next review

---

### [PRODUCT] Deduplication & Consolidation System
**File**: `convex/deduplication.ts`
**Perspectives**: product-visionary, maintainability-maven
**Severity**: HIGH
**Impact**: AI generates similar questions, creates clutter and review overhead

**The Problem**:
- Generating from related prompts creates semantic duplicates
- "What is useState?" vs "Explain the useState hook" are functionally identical
- Manual deletion tedious, users don't notice until library is cluttered

**Research Findings**:
- AnkiFuzzy uses fuzzy text matching (token sort, partial ratio)
- Semantic similarity via embeddings superior for concept matching
- Assisted deduplication (user confirms) preferred over automatic

**Architecture - 3 Phases**:

**Phase 1: Detection (Automated Cron)**
```typescript
// Daily cron: Find potential duplicates
export const detectDuplicates = internalMutation({
  handler: async (ctx) => {
    // Get questions created in last 7 days (most likely to have duplicates)
    const recentQuestions = await ctx.db
      .query('questions')
      .withIndex('by_user_active')
      .filter(/* created in last 7 days */)
      .take(500);

    const duplicatePairs = [];

    // Pairwise similarity check
    for (let i = 0; i < recentQuestions.length; i++) {
      for (let j = i + 1; j < recentQuestions.length; j++) {
        const similarity = cosineSimilarity(
          recentQuestions[i].embedding,
          recentQuestions[j].embedding
        );

        if (similarity > 0.90) { // 90% similarity threshold
          duplicatePairs.push({
            userId: recentQuestions[i].userId,
            question1Id: recentQuestions[i]._id,
            question2Id: recentQuestions[j]._id,
            similarity,
            status: 'pending', // pending, dismissed, merged
          });
        }
      }
    }

    // Store for user review
    await Promise.all(
      duplicatePairs.map(pair =>
        ctx.db.insert('duplicateCandidates', pair)
      )
    );
  }
});
```

**Phase 2: Review UI (Human-in-Loop)**
```typescript
// Library page component
<DuplicatesAlert
  count={duplicateCandidates.length}
  onClick={() => setShowDuplicatesModal(true)}
/>

// Modal with side-by-side comparison
<DuplicateReviewModal>
  {duplicatePairs.map(pair => (
    <ComparisonCard>
      <QuestionPreview question={pair.question1} />
      <div className="text-center">
        <Badge>{Math.round(pair.similarity * 100)}% similar</Badge>
      </div>
      <QuestionPreview question={pair.question2} />

      <div className="flex gap-2">
        <Button onClick={() => mergeDuplicates(pair.question1Id, pair.question2Id)}>
          Merge →
        </Button>
        <Button variant="outline" onClick={() => keepBoth(pair.id)}>
          Keep Both
        </Button>
        <Button variant="ghost" onClick={() => dismissPair(pair.id)}>
          Dismiss
        </Button>
      </div>
    </ComparisonCard>
  ))}
</DuplicateReviewModal>
```

**Phase 3: Smart Merge (Preserve FSRS)**
```typescript
export const mergeDuplicates = mutation({
  args: {
    keepId: v.id('questions'),
    deleteId: v.id('questions'),
  },
  handler: async (ctx, args) => {
    const keep = await ctx.db.get(args.keepId);
    const remove = await ctx.db.get(args.deleteId);

    // Merge interaction histories
    const removeInteractions = await ctx.db
      .query('interactions')
      .withIndex('by_question', q => q.eq('questionId', args.deleteId))
      .collect();

    // Update all interactions to point to kept question
    await Promise.all(
      removeInteractions.map(i =>
        ctx.db.patch(i._id, { questionId: args.keepId })
      )
    );

    // Merge denormalized stats
    await ctx.db.patch(args.keepId, {
      attemptCount: keep.attemptCount + remove.attemptCount,
      correctCount: keep.correctCount + remove.correctCount,
    });

    // Preserve better FSRS state (more mature card)
    if (remove.reps > keep.reps) {
      await ctx.db.patch(args.keepId, {
        stability: remove.stability,
        fsrsDifficulty: remove.fsrsDifficulty,
        state: remove.state,
        reps: remove.reps,
        lapses: remove.lapses,
      });
    }

    // Soft delete duplicate
    await ctx.db.patch(args.deleteId, {
      deletedAt: Date.now(),
      deletedReason: 'merged_duplicate'
    });

    return { success: true };
  }
});
```

**Effort**: 6-7d (detection cron, UI, merge logic, testing) | **Impact**: HIGH - Reduces clutter
**Requires**: Vector embeddings (Phase 1 dependency)
**Acceptance**: System detects 5 duplicate pairs, review in modal, merge 3 pairs, FSRS state preserved

---

### [PRODUCT] Adaptive Question Generation
**File**: `convex/adaptiveGeneration.ts`
**Perspectives**: product-visionary
**Severity**: HIGH
**Impact**: System doesn't learn from user struggles - major differentiation opportunity

**The Opportunity**: Close the feedback loop - generate easier/harder questions based on performance

**Research Findings**:
- Adaptive learning systems show 3x better retention
- VoiceScholar: "struggling? Get simpler cards" + "mastered? Get challenges"
- Competitive moat - most SRS systems don't adapt

**Difficulty Analysis**:
```typescript
// Categorize questions by performance
export const analyzeQuestionDifficulty = query({
  handler: async (ctx) => {
    const user = await requireUserFromClerk(ctx);
    const userId = user._id;

    // Get all user questions with performance stats
    const questions = await ctx.db
      .query('questions')
      .withIndex('by_user_active')
      .filter(q => q.eq('deletedAt', undefined))
      .collect();

    const analysis = {
      tooEasy: [], // >90% success, low lapses
      appropriate: [], // 60-85% success
      tooHard: [], // <50% success, high lapses
    };

    for (const q of questions) {
      if (q.attemptCount < 3) continue; // Need minimum data

      const successRate = q.correctCount / q.attemptCount;

      if (successRate > 0.9 && q.lapses < 2) {
        analysis.tooEasy.push(q);
      } else if (successRate < 0.5 || q.lapses > 3) {
        analysis.tooHard.push(q);
      } else {
        analysis.appropriate.push(q);
      }
    }

    return analysis;
  }
});
```

**Automated Generation Triggers**:
```typescript
// Daily cron: Generate adaptive questions
export const generateAdaptiveQuestions = internalAction({
  handler: async (ctx) => {
    // Find struggling questions
    const strugglingQuestions = await ctx.runQuery(
      internal.adaptiveGeneration.getStrugglingQuestions
    );

    // Generate EASIER related questions
    for (const question of strugglingQuestions.slice(0, 10)) { // Limit batch
      const easierPrompt = buildAdaptivePrompt(question, 'easier');

      const { object } = await generateObject({
        model: google('gemini-2.5-flash'),
        schema: questionsSchema,
        prompt: easierPrompt
      });

      // Save with link to original
      await ctx.runMutation(internal.questionsCrud.saveBatch, {
        userId: question.userId,
        topic: `${question.topic} (Easier)`,
        questions: object.questions,
        relatedToQuestionId: question._id,
      });
    }

    // Similarly for mastered questions → harder variants
  }
});

function buildAdaptivePrompt(question: Question, direction: 'easier' | 'harder') {
  const stats = {
    successRate: question.correctCount / question.attemptCount,
    lapses: question.lapses,
    fsrsDifficulty: question.fsrsDifficulty
  };

  return `
Original Question: "${question.question}"
Performance: ${Math.round(stats.successRate * 100)}% correct, ${stats.lapses} lapses
FSRS Difficulty: ${stats.fsrsDifficulty}

Generate a ${direction} related question testing the same concept.

${direction === 'easier'
  ? `Make it EASIER by:
     - Using clearer, simpler language
     - Providing more context in the question
     - Breaking complex concepts into steps
     - Using concrete examples instead of abstract
     - Reducing the number of conditions to consider`
  : `Make it HARDER by:
     - Requiring deeper reasoning
     - Combining multiple related concepts
     - Adding edge cases or exceptions
     - Using more technical/precise terminology
     - Testing application in novel scenarios`
}

Generate 2-3 questions that maintain the core concept but adjust difficulty.
`;
}
```

**User Control**:
```typescript
// Settings toggle
<Switch
  checked={settings.autoGenerateAdaptive}
  onCheckedChange={(enabled) => updateSettings({ autoGenerateAdaptive: enabled })}
/>
<Label>
  Auto-generate easier questions for struggling topics
</Label>

// Manual trigger in library
<DropdownMenuItem onClick={() => generateRelated(questionId, 'easier')}>
  <Sparkles className="mr-2 h-4 w-4" />
  Generate Easier Variant
</DropdownMenuItem>
```

**Approval Workflow**:
```typescript
// Generated questions go to "Review & Approve" queue
<Card>
  <CardHeader>
    <Badge>AI-Generated</Badge>
    <CardTitle>3 easier questions generated for "useState hook"</CardTitle>
  </CardHeader>
  <CardContent>
    {generatedQuestions.map(q => (
      <QuestionPreview
        question={q}
        actions={
          <>
            <Button onClick={() => approveQuestion(q.id)}>Add to Library</Button>
            <Button variant="outline" onClick={() => editQuestion(q.id)}>Edit</Button>
            <Button variant="ghost" onClick={() => dismissQuestion(q.id)}>Dismiss</Button>
          </>
        }
      />
    ))}
  </CardContent>
</Card>
```

**Effort**: 7-8d (analysis, generation, approval UI, settings) | **Impact**: VERY HIGH - Major differentiator
**Acceptance**: System detects struggling questions, auto-generates 3 easier variants, user approves 2, added to library

---

### [UX] Postpone Action with Related Items
**File**: `convex/questionsCrud.ts`
**Perspectives**: user-experience-advocate
**Severity**: MEDIUM
**Impact**: No middle ground between delete/archive and review now

**Use Cases**:
- "Need to review prerequisite material first"
- "Context-dependent on another topic I'm learning"
- "Not in the mood for calculus, but don't want to delete"

**Schema**:
```typescript
questions: defineTable({
  // ... existing fields ...
  postponedUntil: v.optional(v.number()), // Timestamp when to resume
})
```

**Simple Implementation**:
```typescript
export const postponeQuestion = mutation({
  args: {
    questionId: v.id('questions'),
    duration: v.union(
      v.literal(300000), // 5 minutes
      v.literal(3600000), // 1 hour
      v.literal(86400000), // 1 day
      v.literal(604800000), // 1 week
      v.literal(2592000000), // 1 month
    ),
  },
  handler: async (ctx, args) => {
    const postponeUntil = Date.now() + args.duration;
    await ctx.db.patch(args.questionId, { postponedUntil });
    return { success: true, postponeUntil };
  }
});

// Update getNextReview to exclude postponed
.filter(q =>
  q.and(
    q.eq(q.field('deletedAt'), undefined),
    q.eq(q.field('archivedAt'), undefined),
    q.or(
      q.eq(q.field('postponedUntil'), undefined),
      q.lt(q.field('postponedUntil'), now)
    )
  )
)
```

**Advanced: Postpone Related Items** (requires embeddings):
```typescript
export const postponeWithRelated = mutation({
  args: {
    questionId: v.id('questions'),
    duration: v.number(),
    includeRelated: v.boolean(),
  },
  handler: async (ctx, args) => {
    const postponeUntil = Date.now() + args.duration;

    // Always postpone the main question
    await ctx.db.patch(args.questionId, { postponedUntil });

    if (args.includeRelated) {
      const question = await ctx.db.get(args.questionId);

      // Use vector similarity to find related questions
      const similar = await ctx.db
        .query('questions')
        .withIndex('by_embedding')
        .search(question.embedding, {
          limit: 20,
          filter: q => q.eq('userId', question.userId)
        });

      // Filter by similarity threshold (>0.85)
      const related = similar.filter(s => s.score > 0.85);

      // Postpone all related questions
      await Promise.all(
        related.map(q =>
          ctx.db.patch(q._id, { postponedUntil })
        )
      );

      return {
        success: true,
        postponedCount: 1 + related.length
      };
    }

    return { success: true, postponedCount: 1 };
  }
});
```

**Review UX**:
```typescript
// During review session
<DropdownMenu>
  <DropdownMenuTrigger asChild>
    <Button variant="ghost" size="sm">
      <Clock className="mr-2 h-4 w-4" />
      Postpone
    </Button>
  </DropdownMenuTrigger>
  <DropdownMenuContent>
    <DropdownMenuItem onClick={() => postpone(5 * 60 * 1000)}>
      5 minutes
    </DropdownMenuItem>
    <DropdownMenuItem onClick={() => postpone(60 * 60 * 1000)}>
      1 hour
    </DropdownMenuItem>
    <DropdownMenuItem onClick={() => postpone(24 * 60 * 60 * 1000)}>
      1 day
    </DropdownMenuItem>
    <DropdownMenuItem onClick={() => postpone(7 * 24 * 60 * 60 * 1000)}>
      1 week
    </DropdownMenuItem>
    <DropdownMenuSeparator />
    <DropdownMenuItem
      onClick={() => setShowRelatedPrompt(true)}
      disabled={!hasEmbedding}
    >
      <Network className="mr-2 h-4 w-4" />
      Include related items
    </DropdownMenuItem>
  </DropdownMenuContent>
</DropdownMenu>

{showRelatedPrompt && (
  <AlertDialog>
    <AlertDialogContent>
      <AlertDialogHeader>
        <AlertDialogTitle>Postpone related questions?</AlertDialogTitle>
        <AlertDialogDescription>
          This will also postpone ~{relatedCount} questions with similar content.
        </AlertDialogDescription>
      </AlertDialogHeader>
      <AlertDialogFooter>
        <AlertDialogCancel>No, just this one</AlertDialogCancel>
        <AlertDialogAction onClick={() => postponeWithRelated()}>
          Yes, postpone all
        </AlertDialogAction>
      </AlertDialogFooter>
    </AlertDialogContent>
  </AlertDialog>
)}
```

**Effort**: 3-4h (basic) / 6-7h (with related items) | **Impact**: MEDIUM
**Requires**: Vector embeddings for "related items" feature
**Acceptance**: Click postpone during review, select "1 day + related", 8 questions postponed

---

### [ARCHITECTURE] Split spacedRepetition.ts God Object
**File**: `convex/spacedRepetition.ts:1-740`
**Perspectives**: complexity-archaeologist, architecture-guardian, maintainability-maven
**Severity**: HIGH
**Impact**: 740 LOC with 5 responsibilities, comprehension barrier

**Responsibilities Mixed**:
1. Review scheduling + FSRS priority calculations
2. Queue management (getNextReview, getDueCount)
3. User analytics (streak, retention, recall speed)
4. Freshness decay algorithm
5. Stats update mutations

**Refactor Plan**:
```
├── reviewScheduling.ts (150 LOC) - scheduleReview mutation
├── reviewQueue.ts (200 LOC) - getNextReview, getDueCount, priority calc
├── userAnalytics.ts (250 LOC) - getUserStreak, getRetentionRate, getRecallSpeed
└── lib/priorityAlgorithm.ts (100 LOC) - calculateRetrievabilityScore, freshnessDecay
```

**Effort**: 6-8h | **Impact**: 740 LOC → 4 focused modules, clearer boundaries
**Approach**: Extract analytics first (least coupled), then queue, then scheduling

---

### [ENHANCEMENT] Dynamic Urgency Threshold for Shuffle
**File**: `convex/spacedRepetition.ts:293`
**Source**: PR #44 review feedback
**Perspectives**: performance-pathfinder, user-experience-advocate
**Severity**: LOW
**Impact**: Hard-coded N=10 shuffle tier may mix items with different urgency levels

**The Problem**: Current implementation shuffles top 10 items regardless of retrievability spread. If items 1-5 have retrievability 0.05-0.10 (urgent) but items 6-10 have 0.30-0.40 (less urgent), they get mixed.

**Solution**: Adaptive threshold based on retrievability delta
```typescript
// Instead of hard-coded N=10, use dynamic threshold
const URGENCY_DELTA = 0.05; // Only shuffle items within 5% retrievability
const urgentTier = [];
const baseRetrievability = questionsWithPriority[0].retrievability;

for (const item of questionsWithPriority) {
  if (item.retrievability - baseRetrievability <= URGENCY_DELTA) {
    urgentTier.push(item);
  } else {
    break; // Stop when urgency gap too large
  }
}

// Shuffle urgentTier (variable size)
```

**Tradeoff**: More complexity vs better FSRS fidelity

**Effort**: 2-3h (research optimal delta, implementation, testing) | **Impact**: LOW-MEDIUM
**Acceptance**: Top 3 items have retrievability 0.05-0.08, only those 3 shuffled (not full 10)

**Reference**: https://github.com/phrazzld/scry/pull/44#discussion_r2

---

### [PRODUCT] Freemium Monetization Strategy
**Perspectives**: product-visionary
**Severity**: CRITICAL
**Impact**: Currently $0 ARR, no business model

**Tier Structure**:
- **Free**: 500 questions, 10 AI gens/month, JSON export, web only
- **Premium** ($10/mo): Unlimited questions/AI, advanced exports, mobile app
- **Team** ($20/user/mo): Shared collections, team analytics
- **Enterprise** (custom): SSO, LMS integration, white-label

**Implementation**:
- Stripe integration: 2d
- Usage tracking middleware: 2d
- Paywall UI: 2d
- Admin subscription dashboard: 2d

**Business Case**:
- 1,000 users → 75 Premium = $9K ARR
- 10,000 users → 750 Premium = $90K ARR
- 50,000 users → 3,750 Premium = $450K ARR

**Effort**: 8d | **Strategic Value**: CRITICAL - Enables revenue from $0 baseline
**Acceptance**: User can upgrade to Premium, see usage limits, manage subscription

---

### [PRODUCT] Data Export (Adoption Blocker)
**Perspectives**: product-visionary, user-experience-advocate
**Severity**: CRITICAL
**Impact**: Blocks 20% of trial conversions (vendor lock-in fear)

**Market Analysis**: Top SRS feature request, required for enterprise compliance (GDPR)

**Formats**:
1. **JSON** (1d) - Raw data, preserves FSRS state
2. **CSV** (0.5d) - Excel-compatible
3. **Anki APKG** (2d) - SQLite packaging, SM2→FSRS mapping
4. **PDF** (1d) - Print-friendly study guide

**Monetization**:
- Free: JSON/CSV only, 100 questions/export, 3 exports/month
- Premium: All formats, unlimited exports

**Effort**: 4.5d | **Strategic Value**: CRITICAL - Removes #1 adoption objection
**Acceptance**: Export 100 questions as APKG, import into Anki successfully

---

### [PRODUCT] Data Import (Switching Friction)
**Perspectives**: product-visionary
**Severity**: HIGH
**Impact**: 60% of users have existing decks, can't migrate

**Opportunity**: Import from Anki (.apkg), CSV, Quizlet

**FSRS State Mapping Challenge**:
- Anki SM-2 (interval, ease, reps) → Scry FSRS (stability, difficulty)
- Conservative mapping: Treat as "learning" state, preserve rep count

**Implementation**:
- CSV parser: 2d
- Anki APKG parser (SQLite): 4d
- FSRS state mapper: 1d

**Monetization**:
- Free: 100 questions/import, CSV only
- Premium: Unlimited, all formats, FSRS state preservation

**Effort**: 7d | **Strategic Value**: HIGH - Removes switching friction for 60% of market
**Acceptance**: Import 500-card Anki deck with scheduling preserved in <2 minutes

---

### [PRODUCT] Question Sharing (Viral Growth)
**Perspectives**: product-visionary
**Severity**: HIGH
**Impact**: Zero organic growth mechanism (viral coefficient 0.0)

**Opportunity**: Public share links, fork/clone decks

**Implementation**:
```typescript
export const createShareLink = mutation({
  handler: async (ctx, { questionIds }) => {
    const shareToken = generateSecureToken();
    await ctx.db.insert('sharedDecks', { questionIds, shareToken, /* ... */ });
    return { url: `${APP_URL}/shared/${shareToken}` };
  }
});
```

**Features**:
- Public links (1d) - Read-only viewing
- Fork/Clone (0.5d) - Copy to your library
- Social previews (0.5d) - OpenGraph meta tags
- Embed widget (1d) - iFrame for blogs

**Viral Mechanics**: 0.3 viral coefficient → 30% monthly growth from sharing

**Effort**: 3d | **Strategic Value**: CRITICAL - Primary organic growth engine
**Acceptance**: Share deck, view on another device logged out, fork to account

---

### [PRODUCT] PWA Mobile (Quick Mobile Win)
**Perspectives**: product-visionary, user-experience-advocate
**Severity**: HIGH
**Impact**: Missing 40% of market (mobile-only users)

**Approach**: Start with PWA (5d), build React Native (15d) for premium tier later

**PWA Features**:
- manifest.json + service worker
- Add to home screen
- Offline caching (questions, assets)
- Push notifications for due reviews

**Monetization**:
- Free: Web + PWA
- Premium: Native mobile apps (React Native, future)

**Effort**: 5d PWA | **Strategic Value**: Opens 40% of TAM, 2x engagement
**Acceptance**: Install PWA on iOS, review 5 questions offline in subway

---

### [TESTING] Review Flow State Machine Tests
**File**: `hooks/use-review-flow.ts`
**Perspectives**: maintainability-maven
**Severity**: HIGH
**Impact**: Complex state machine (6 actions) with ZERO unit tests

**Critical Paths Untested**:
- Transition from loading → reviewing when question received
- Ignore updates when lockId is set (user mid-review)
- Timeout after 5s loading
- Handle same question returning (FSRS immediate re-review)
- Clear lock when moving to next question

**Implementation**:
```typescript
describe('useReviewFlow state machine', () => {
  it('should prevent question switching when user is reviewing (lock)');
  it('should reset state cleanly for immediate re-review (FSRS)');
  it('should timeout after 5 seconds if no question received');
  // ... 5-10 tests covering all transitions
});
```

**Effort**: 4h | **Value**: CRITICAL - Prevent regression in core flow
**Acceptance**: All state transitions covered with tests

---

### [TESTING] Retrievability Spread Validation Test
**File**: `convex/spacedRepetition.test.ts`
**Source**: PR #44 review feedback
**Perspectives**: maintainability-maven
**Severity**: LOW
**Impact**: Shuffle assumes top-10 items have similar retrievability - untested assumption

**The Gap**: Current shuffle tests validate variance and FSRS priority respect, but don't verify the core assumption that top-10 items are actually similar urgency.

**Test Implementation**:
```typescript
describe('Shuffle tier urgency assumption', () => {
  it('should validate top-10 items have similar retrievability (<0.10 spread)', async () => {
    // Create 20 questions with known retrievability pattern
    const questions = [
      { retrievability: 0.05 }, // Urgent
      { retrievability: 0.06 },
      { retrievability: 0.08 },
      { retrievability: 0.09 },
      { retrievability: 0.10 }, // Still urgent
      { retrievability: 0.35 }, // Less urgent - should NOT be in top-10 shuffle
      // ...
    ];

    const topTier = questions.slice(0, 10);
    const spread = Math.max(...topTier.map(q => q.retrievability)) -
                   Math.min(...topTier.map(q => q.retrievability));

    expect(spread).toBeLessThan(0.10); // Validate assumption
  });

  it('should identify when assumption breaks (mixed urgency in top-10)', async () => {
    // Edge case: top-10 contains both urgent (0.05) and less urgent (0.40)
    // This would indicate dynamic threshold needed (see BACKLOG enhancement)
  });
});
```

**Effort**: 1h | **Impact**: LOW - Validates design assumption, informs future dynamic threshold work
**Acceptance**: Test passes for realistic datasets, fails if urgency gap >0.10 in top-10

**Reference**: https://github.com/phrazzld/scry/pull/44#discussion_r3

---

### [MAINTAINABILITY] Document FSRS Magic Numbers
**File**: `convex/scheduling.ts:88-92`
**Perspectives**: maintainability-maven, complexity-archaeologist
**Severity**: HIGH
**Impact**: Developers afraid to tune parameters without understanding

**Problem**: No documentation of WHY
- `maximum_interval: 365` - Why not 180 or 730?
- `enable_fuzz: true` - What does "fuzz" mean algorithmically?
- `enable_short_term: true` - What's the tradeoff?

**Fix**: Comprehensive inline documentation
```typescript
// FSRS Parameters - Tuned for Anki-scale collections (1000+ cards)
// Based on FSRS recommendations: https://github.com/open-spaced-repetition/fsrs4anki/wiki/Parameters
this.fsrs = new FSRS(
  generatorParameters({
    // Maximum interval: 365 days (1 year)
    // Rationale: Prevents intervals exceeding practical review frequency.
    // Anki uses 100-365 days based on content type.
    // Current: 365 suitable for foundational knowledge (programming, language vocab).
    // Consider: 180 days for rapidly-changing knowledge (current events).
    maximum_interval: 365,

    // Fuzz: Add ±2.5% random variance to intervals
    // Rationale: Prevents "review clustering" where many cards due simultaneously.
    // Example: 10-day interval becomes 9-10 days randomly.
    // Disable for testing (deterministic scheduling).
    enable_fuzz: true,

    // ... detailed explanations for each parameter
  })
);
```

**Effort**: 15m | **Benefit**: Informed future tuning, algorithm transparency
**Acceptance**: New developer can tune parameters based on documented rationale

---

### [OPERATIONS] Migration Rollback Documentation
**File**: `docs/runbooks/production-deployment.md`, `docs/guides/writing-migrations.md`
**Source**: PR #44 review feedback
**Perspectives**: maintainability-maven, architecture-guardian
**Severity**: MEDIUM
**Impact**: No documented rollback pattern for breaking schema migrations

**The Gap**: Current migration guide documents forward path (3-phase removal) but not recovery strategy if migration fails mid-execution or introduces data corruption.

**Required Documentation**:

1. **Rollback Strategy Patterns**:
   - Field removal migrations: Re-add field as optional, backfill from backup
   - Data transformation: Inverse transformation mutation
   - Structural changes: Maintain shadow tables during transition period

2. **Recovery Procedures**:
   ```typescript
   // Emergency rollback mutation template
   export const rollbackMigration = internalMutation({
     args: { migrationName: v.string() },
     handler: async (ctx, args) => {
       // Document rollback steps here
       // 1. Identify affected records
       // 2. Restore previous state from backup/shadow table
       // 3. Log rollback for audit trail
     }
   });
   ```

3. **Backup Verification**:
   - Pre-migration snapshots: `npx convex export` before running migration
   - Shadow table pattern: Keep old data in separate table during transition
   - Verification queries: Diagnostic queries that validate data integrity

4. **Risk Assessment Matrix**:
   - Irreversible migrations (like PR #44 topic removal): Require extra verification
   - Reversible migrations: Can restore via rollback mutation
   - Safe migrations (additive only): No rollback needed

**Effort**: 2-3h (runbook update, rollback templates) | **Impact**: MEDIUM
**Acceptance**: Migration guide includes "Rollback Procedures" section with templates

**Reference**: https://github.com/phrazzld/scry/pull/44#discussion_r4 (migration safety concern)

---

## Soon (Exploring, 3-6 months)

### [PRODUCT] Content-Aware FSRS (Research Breakthrough)
**Perspectives**: product-visionary, complexity-archaeologist
**Severity**: HIGH (Strategic)
**Impact**: First content-aware FSRS implementation - massive competitive moat

**The Opportunity**:
- Current FSRS is **content-agnostic**: Treats "What is 2+2?" same as "Explain quantum entanglement"
- Current FSRS is **deck-agnostic**: Each card in isolation, no prerequisite awareness

**Research**: Hacker News discussion on "Content-Aware Spaced Repetition" reveals this is the next frontier

**Implementation Strategy**:
```typescript
// Use embeddings to detect question types
export const categorizeQuestionType = async (question: Question) => {
  // Cluster questions by semantic type using embeddings
  const questionTypes = {
    factual: [], // Definition, date, formula, vocabulary
    conceptual: [], // Explain, why, how, compare
    application: [], // Solve, apply, analyze, evaluate
  };

  // Use embedding patterns to classify
  // Factual questions cluster near "define", "what is", "when"
  // Conceptual cluster near "why", "how", "explain"
  // Application cluster near "solve", "apply", "use"
};

// Adjust FSRS parameters by content type
const fsrsParams = {
  factual: {
    // Factual: Longer intervals (faster forgetting acceptable)
    // Definitions stabilize quickly, can be reviewed less frequently
    request_retention: 0.85,
    maximum_interval: 365,
  },
  conceptual: {
    // Conceptual: Shorter intervals (deeper encoding needed)
    // Understanding requires more repetition
    request_retention: 0.90,
    maximum_interval: 180,
  },
  application: {
    // Application: Moderate intervals, high retention target
    // Skills need practice but stabilize with use
    request_retention: 0.88,
    maximum_interval: 270,
  }
};
```

**Competitive Moat**: This would be the FIRST content-aware FSRS implementation in production

**Effort**: 10-12d (research, classification, parameter tuning, A/B testing) | **Impact**: Revolutionary
**Requires**: Vector embeddings, significant testing/validation
**Status**: Research phase - needs experimentation

---

### [PRODUCT] Prompt Engineering Improvements
**File**: `convex/aiGeneration.ts`
**Perspectives**: product-visionary, maintainability-maven
**Severity**: MEDIUM
**Impact**: Better question quality from AI generation

**Current State**: Prompts work but can be improved

**Enhancements**:

**1. Few-Shot Examples**:
```typescript
const EXAMPLES = `
GOOD EXAMPLE:
Q: What is the primary function of mitochondria?
Type: multiple-choice
Options: [A) Protein synthesis, B) Energy production, C) DNA storage, D) Waste removal]
Correct: B
Explanation: Mitochondria are the "powerhouses" - they produce ATP through cellular respiration.

BAD EXAMPLE (too vague):
Q: What do mitochondria do?
Options: [A) Stuff, B) Things, C) Work, D) Functions]
Correct: A
Explanation: They do stuff.

DO NOT generate questions like the bad example.
`;
```

**2. Better Distractor Engineering**:
```typescript
const DISTRACTOR_GUIDANCE = `
For each WRONG option, use a COMMON MISCONCEPTION or near-miss answer that
reveals a specific gap in understanding. Avoid obviously wrong answers.

Examples of good distractors:
- "Mitochondria perform protein synthesis" (confuses with ribosomes)
- "Mitochondria store genetic information" (confuses with nucleus)

Examples of bad distractors:
- "Mitochondria make pizza" (absurd, tests nothing)
- "Mitochondria are blue" (random, tests nothing)
`;
```

**3. Difficulty Calibration**:
```typescript
// Explicit difficulty tagging
const questionSchema = z.object({
  question: z.string(),
  type: z.enum(['multiple-choice', 'true-false', 'free-response']),
  options: z.array(z.string()),
  correctAnswer: z.string(),
  explanation: z.string(),
  // NEW fields
  estimatedDifficulty: z.enum(['beginner', 'intermediate', 'advanced']),
  bloomLevel: z.enum(['remember', 'understand', 'apply', 'analyze', 'evaluate']),
  tags: z.array(z.string()).optional(),
});
```

**Effort**: 3-4d | **Impact**: MEDIUM - Better quality questions
**Acceptance**: Generate questions with fewer obvious distractors, appropriate difficulty levels

---

### [PRODUCT] Knowledge Graph Visualization
**Perspectives**: product-visionary, user-experience-advocate
**Severity**: MEDIUM
**Impact**: Engagement and motivation through visual progress

**The Vision**: Show learners their knowledge as a network, not a list

**Features**:
- **Nodes**: Topics (sized by question count)
- **Edges**: Semantic relationships (via embeddings)
- **Colors**: Mastery level (red=struggling, yellow=learning, green=mastered)
- **Interactions**: Click node to drill into questions, zoom/pan
- **Smart Layout**: Force-directed graph or hierarchical

**Implementation**:
```typescript
// Build knowledge graph from embeddings
export const buildKnowledgeGraph = query({
  handler: async (ctx) => {
    const questions = await getAllActiveQuestions(ctx);

    // Cluster questions by topic similarity
    const clusters = clusterByEmbedding(questions);

    // Build graph structure
    const nodes = clusters.map(cluster => ({
      id: cluster.topic,
      label: cluster.topic,
      size: cluster.questions.length,
      color: getMasteryColor(cluster.averageSuccessRate),
    }));

    const edges = findTopicRelationships(clusters);

    return { nodes, edges };
  }
});

// Visualize with react-force-graph or vis-network
<ForceGraph2D
  graphData={knowledgeGraph}
  nodeLabel="label"
  nodeColor="color"
  linkColor={() => '#999'}
  onNodeClick={handleNodeClick}
/>
```

**Engagement Value**:
- Visual progress tracking (gamification)
- Identify weak connections in knowledge
- Motivational - see network growing
- Shareable (social proof)

**Effort**: 5-6d (graph building, visualization, UX) | **Impact**: MEDIUM-HIGH - Engagement
**Requires**: Vector embeddings
**Acceptance**: View knowledge graph, see 10 topic clusters, click to drill into questions

---

### [UX] Library Search & Advanced Filtering
**File**: `app/library/_components/library-client.tsx`
**Perspectives**: user-experience-advocate, performance-pathfinder
**Severity**: MEDIUM
**Impact**: Essential for 1000+ question libraries, hard to find specific items

**Problem**: No search/filter within library view. Users must manually scan paginated results.

**Features**:
1. Text search on question/topic fields with debouncing (300ms)
2. Filter by difficulty, date range, topic
3. Sort by creation date, success rate, last reviewed

**Implementation**:
```typescript
// New Convex query with text search
export const searchLibrary = query({
  args: { view, query: v.string(), filters: v.object({...}) },
  handler: async (ctx, args) => {
    // Use compound indexes for efficient filtering
    // Add text search on question/topic fields
  }
});

// New indexes needed:
// .index('by_user_topic_active', ['userId', 'topic', 'deletedAt', 'archivedAt'])
```

**Trade-offs**:
- ⚠️ Client-side = filters only current page (confusing UX)
- ✅ Backend = proper filtering but requires new indexes (bandwidth consideration per CLAUDE.md)

**Effort**: 4-5h | **Value**: HIGH - Unlocks large library usability
**Acceptance**: Search for "React hooks" in 1000-question library, results in <500ms

---

### [UX] Background Task Retry & Management
**File**: `convex/generationJobs.ts`
**Perspectives**: user-experience-advocate
**Severity**: MEDIUM
**Impact**: Users frustrated by transient failures (network, rate limits) with no recovery

**Features**:
1. **Retry Failed Jobs** (2h)
   - Add `retryCount` field to schema (default 0, max 3)
   - Create `retryJob` mutation: duplicate failed job with incremented count
   - Show retry button only when `retryCount < 3`
   - Display attempt count: "Attempt 2 of 3"

2. **Bulk Job Actions** (2h)
   - Checkbox selection in tasks table
   - Bulk cancel/delete with confirmation
   - Similar to library bulk actions pattern

3. **Job Export** (1h)
   - Export job results (prompt + generated questions) as JSON/CSV
   - Use browser download API: `URL.createObjectURL(new Blob([json]))`

**Effort**: 5h | **Value**: MEDIUM - Improves task management, reduces friction
**Acceptance**: Retry failed job, succeeds on second attempt; bulk delete 10 completed jobs

---

### [PRODUCT] Collections & Organization
**Perspectives**: product-visionary
**Impact**: Unlocks power users (10x LTV), reduces churn at 500+ questions

**Use Cases**:
- Medical students: Organize by system/organ/topic (nested folders)
- Language learners: Tag by grammar/vocabulary
- Teachers: Organize by course/unit/week

**Schema**:
```typescript
collections: defineTable({
  userId, name, parentId, color, icon
}).index('by_user').index('by_parent');

tags: defineTable({
  userId, name, color
}).index('by_user');
```

**Features**: Hierarchical folders, multi-tag, smart collections, bulk move

**Monetization**: Free (3 collections max), Premium (unlimited + nesting)

**Effort**: 5d | Needs design review for UX patterns

---

### [PRODUCT] AI Enhancements Suite
**Perspectives**: product-visionary
**Impact**: Unique differentiator, AI-native positioning

**Features**:
1. Explain This Answer (2d) - AI elaborates on correct answer
2. Adjust Difficulty (1d) - AI rewrites easier/harder
3. Generate Variations (2d) - Similar questions, different angles
4. Find Knowledge Gaps (3d) - Analyze weak areas, suggest questions
5. Semantic Search (2d) - Vector embeddings for related questions
6. Auto-Generated Explanations (2d) - Add "why" to imported questions

**Monetization**: Free (5 AI enhancements/month), Premium (unlimited)

**Effort**: 12d | Differentiation play, PR-worthy "AI-native SRS"

---

### [PRODUCT] Analytics Dashboard
**Impact**: 40% retention lift (progress visualization = motivation)

**Components**:
- Streak calendar (GitHub-style contribution graph)
- Retention curve (knowledge retention over time)
- Topic mastery heatmap (red=struggling, green=mastered)
- Study time tracking
- Forecast & predictions ("Master all cards in 6 weeks")
- Accuracy trends

**Monetization**: Premium tier feature

**Effort**: 9d | Gamification + engagement hooks

---

### [PRODUCT] React Native Mobile Apps
**Impact**: Native mobile experience, 2x engagement vs web

**Approach**: After PWA validation, build native apps

**Features**:
- Offline mode with local DB sync
- Push notifications for due reviews
- Camera for image-based questions (med students)
- Background refresh
- Widget support

**Monetization**: Premium tier (native apps vs free PWA)

**Effort**: 15d | Full platform expansion

---

### [ARCHITECTURE] Genesis Lab: Dynamic Pipeline Executor
**Perspectives**: architecture-guardian, complexity-archaeologist
**Severity**: MEDIUM (Strategic)
**Impact**: Enable arbitrary multi-phase configs in production, instant promotion/rollback

**Current State**: Production is hardcoded 2-phase pipeline (`buildIntentClarificationPrompt` → `buildQuestionPromptFromIntent`). Genesis Lab supports arbitrary phases but can't promote to production.

**The Problem**: Lab configs with 3+ phases or different variable naming can't be promoted without manually rewriting production code. Future vision (context-aware phases with learner data queries) fundamentally incompatible with current architecture.

**Decision Triggers** (build this when ANY occurs):
- Promoting >5 configs/month for 2+ consecutive months
- Production schema changes break all Lab configs (major refactor)
- Context-aware phases become necessary (Phase 2 dependency)

**Architecture Changes**:

**1. Database-Backed Production Config**
```typescript
// New table: productionConfigs
defineTable({
  configId: v.string(), // 'prod'
  name: v.string(),
  phases: v.array(v.object({
    name: v.string(),
    template: v.string(),
    outputTo: v.optional(v.string()),
  })),
  provider: v.string(),
  model: v.string(),
  temperature: v.optional(v.number()),
  maxTokens: v.optional(v.number()),
  isActive: v.boolean(),
  activatedAt: v.number(),
  activatedBy: v.id('users'),
  version: v.number(),
}).index('by_active', ['isActive'])
```

**2. Refactor aiGeneration.ts to Generic Executor**
```typescript
export const processGenerationJob = internalAction({
  handler: async (ctx, { jobId }) => {
    const job = await ctx.runQuery(internal.generationJobs.getJob, { jobId });

    // Read production config from DB (not hardcoded)
    const prodConfig = await ctx.runQuery(internal.configs.getProdConfig);

    // Execute phases dynamically
    const context: Record<string, any> = { userInput: job.userInput };

    for (const phase of prodConfig.phases) {
      const prompt = interpolateVariables(phase.template, context);

      const result = await generateText({
        model: createModel(prodConfig),
        prompt,
      });

      if (phase.outputTo) {
        context[phase.outputTo] = result.text;
      }
    }

    // Final phase output
    return context;
  }
});

function interpolateVariables(template: string, context: Record<string, any>): string {
  return template.replace(/\{\{(\w+)\}\}/g, (_, key) => context[key] || '');
}
```

**3. Instant Promotion from Lab**
```typescript
// In config-manager-page.tsx
<Button onClick={async () => {
  await promoteToProduction(selectedConfig);
  toast.success('Config promoted to production - live immediately');
}}>
  Promote to PROD
</Button>

// Convex mutation
export const promoteToProduction = mutation({
  args: { configId: v.id('infraConfigs') },
  handler: async (ctx, args) => {
    const config = await ctx.db.get(args.configId);
    const user = await requireUser(ctx);

    // Deactivate current PROD
    const current = await ctx.db
      .query('productionConfigs')
      .withIndex('by_active', q => q.eq('isActive', true))
      .first();

    if (current) {
      await ctx.db.patch(current._id, { isActive: false });
    }

    // Activate new config
    await ctx.db.insert('productionConfigs', {
      ...config,
      isActive: true,
      activatedAt: Date.now(),
      activatedBy: user._id,
      version: (current?.version || 0) + 1,
    });

    return { success: true };
  }
});
```

**4. Safety: Fallback to Code + Sync Job**
```typescript
// If DB empty/corrupted, fall back to code
async function getProdConfig(ctx): Promise<InfraConfig> {
  const dbConfig = await ctx.db
    .query('productionConfigs')
    .withIndex('by_active', q => q.eq('isActive', true))
    .first();

  if (dbConfig) return dbConfig;

  // Fallback: Import from code
  return PROD_CONFIG_FROM_CODE;
}

// Hourly cron: Snapshot DB → code for audit trail
export const syncConfigToCode = internalMutation({
  schedule: { hourly: { minuteUTC: 0 } },
  handler: async (ctx) => {
    const prodConfig = await getProdConfig(ctx);

    // Generate PR with snapshot (manual approval)
    // Keeps git history synchronized with DB
  }
});
```

**Implementation Steps**:
1. Add `productionConfigs` table to schema (1h)
2. Migration: Seed initial PROD config from code (1h)
3. Refactor `aiGeneration.ts` to read from DB (4h)
4. Add promotion UI in Lab (2h)
5. Build rollback UI (show version history, revert) (2h)
6. Add monitoring/alerting for config changes (2h)
7. Testing: Verify promotion doesn't break generation (2h)

**Rollback Strategy**:
```typescript
// Instant rollback to previous version
export const rollbackProduction = mutation({
  args: { toVersion: v.number() },
  handler: async (ctx, args) => {
    // Find config at that version
    const target = await findConfigVersion(args.toVersion);

    // Activate it
    await promoteToProduction(ctx, { configId: target._id });
  }
});
```

**Effort**: 2-3 days | **Impact**: HIGH - Enables future evolution
**Prerequisites**: None (standalone improvement)
**Risk**: Runtime dependency on DB (mitigated by code fallback)

---

### [ARCHITECTURE] Genesis Lab: Context-Aware Phases
**Perspectives**: product-visionary, architecture-guardian
**Severity**: HIGH (Strategic)
**Impact**: Multi-action pipelines with learner data - major competitive differentiator

**Current State**: Phases are LLM calls with string template interpolation only. Can't fetch learner performance, query content library, or run computations.

**The Vision**: Question generation informed by learner's past performance, current content library, struggling topics, interests, etc.

**Example Pipeline**:
```typescript
{
  phases: [
    {
      type: 'query',
      name: 'Fetch User Performance',
      query: 'analytics:getUserPerformanceMetrics',
      args: { userId: '{{userId}}', topicId: '{{topicId}}', days: 30 },
      outputTo: 'performance'
    },
    {
      type: 'compute',
      name: 'Calculate Optimal Difficulty',
      function: 'algorithms:computeTargetDifficulty',
      args: {
        recentAccuracy: '{{performance.accuracy}}',
        topicMastery: '{{performance.mastery}}'
      },
      outputTo: 'targetDifficulty'
    },
    {
      type: 'llm',
      name: 'Generate Contextual Questions',
      template: `Generate questions about: {{userInput}}

Learner Context:
- Recent accuracy: {{performance.accuracy}}%
- Struggling with: {{performance.weakAreas}}
- Target difficulty: {{targetDifficulty}}

Generate questions that address their weak areas at appropriate difficulty...`,
      outputTo: 'questions'
    }
  ]
}
```

**Phase Types**:

**1. Query Phase** - Execute Convex query
```typescript
{
  type: 'query',
  name: 'Fetch Related Content',
  query: 'library:getRelatedQuestions',
  args: { topicId: '{{topicId}}', limit: 10 },
  outputTo: 'relatedContent'
}
```

**2. Compute Phase** - Run pure function
```typescript
{
  type: 'compute',
  name: 'Analyze Learning Gaps',
  function: 'analytics:identifyKnowledgeGaps',
  args: {
    performance: '{{performance}}',
    contentLibrary: '{{relatedContent}}'
  },
  outputTo: 'gaps'
}
```

**3. LLM Phase** - Generate with AI (existing)
```typescript
{
  type: 'llm',
  name: 'Generate Targeted Questions',
  template: 'Generate questions filling these gaps: {{gaps}}...',
  outputTo: 'questions'
}
```

**Context Management**:
- Context starts with: `{ userId, userInput, topicId }`
- Each phase adds to context via `outputTo`
- Later phases can reference any prior output
- Use Handlebars/JSONPath for complex references

**Security Considerations**:
- Phases run in action context (have auth)
- Query phases: whitelist of allowed queries
- Compute phases: whitelist of allowed functions
- No arbitrary code execution

**Lab UI Changes**:

**Phase Type Selector**:
```typescript
<Select value={phase.type} onValueChange={...}>
  <SelectItem value="query">Query Phase</SelectItem>
  <SelectItem value="compute">Compute Phase</SelectItem>
  <SelectItem value="llm">LLM Phase</SelectItem>
</Select>
```

**Query Builder** (for query phases):
```typescript
<Combobox
  label="Query to Execute"
  options={availableQueries} // Auto-complete from schema
  value={phase.query}
  onChange={...}
/>

<DynamicArgsEditor args={phase.args} querySchema={selectedQuerySchema} />
```

**Context Explorer** (show what's available):
```typescript
<Card>
  <CardHeader>Available Variables</CardHeader>
  <CardContent>
    <code>userId</code>: User ID (always available)
    <code>userInput</code>: User's prompt (always available)
    <code>performance</code>: From "Fetch User Performance" phase
    <code>targetDifficulty</code>: From "Calculate Difficulty" phase
  </CardContent>
</Card>
```

**Implementation Steps**:
1. Extend phase schema to support type + type-specific fields (2h)
2. Build phase executor with type dispatch (4h)
3. Implement query phase executor (2h)
4. Implement compute phase executor (2h)
5. Build Lab UI for phase type selection (3h)
6. Build query builder UI (4h)
7. Build compute function picker UI (3h)
8. Add context explorer/debugger (2h)
9. Testing: End-to-end multi-action pipeline (3h)

**Effort**: 1-2 weeks | **Impact**: Revolutionary - personalized learning at scale
**Prerequisites**: Dynamic Pipeline Executor (Phase 1)
**Risk**: Complexity - need excellent debugging tools

---

### [PRODUCT] Genesis Lab: Automated Testing & Rollout
**Perspectives**: product-visionary, architecture-guardian
**Severity**: MEDIUM (Quality)
**Impact**: Data-driven promotion decisions, safe canary deployments

**Current State**: Manual promotion with no metrics, no A/B testing, no gradual rollout.

**The Vision**: Automated quality assessment, canary deployments, automatic rollback on regression.

**Features**:

**1. A/B Testing Framework**
```typescript
// Run both configs on same inputs, compare results
export const compareConfigs = internalAction({
  args: {
    configA: v.id('infraConfigs'),
    configB: v.id('infraConfigs'),
    testInputs: v.array(v.string()),
  },
  handler: async (ctx, args) => {
    const results = {
      configA: { validCount: 0, avgLatency: 0, avgQuestions: 0 },
      configB: { validCount: 0, avgLatency: 0, avgQuestions: 0 },
    };

    // Run both configs in parallel
    for (const input of args.testInputs) {
      const [resultA, resultB] = await Promise.all([
        executeConfig(args.configA, input),
        executeConfig(args.configB, input),
      ]);

      // Collect metrics
      if (resultA.valid) results.configA.validCount++;
      results.configA.avgLatency += resultA.latency;
      // ... more metrics
    }

    // Statistical significance test
    const winner = determineWinner(results);

    return { results, winner, confidence: calculateConfidence(results) };
  }
});
```

**2. Canary Deployment with Gradual Rollout**
```typescript
// New field in productionConfigs
defineTable({
  // ... existing fields
  rolloutPercentage: v.number(), // 5, 25, 50, 100
  metricsWindow: v.object({
    successRate: v.number(),
    avgLatency: v.number(),
    errorRate: v.number(),
  }),
})

// Modified generation: Sample config by rollout percentage
export const processGenerationJob = internalAction({
  handler: async (ctx, { jobId }) => {
    const configs = await ctx.runQuery(internal.configs.getActiveConfigs);

    // Weighted random selection by rolloutPercentage
    const config = sampleByWeight(configs);

    // Execute and track metrics
    const result = await executeConfig(config, job.userInput);

    // Store metrics for monitoring
    await trackConfigMetrics(ctx, config._id, result);
  }
});
```

**3. Automated Rollback on Regression**
```typescript
// Hourly cron: Check canary metrics
export const monitorCanaryHealth = internalMutation({
  schedule: { hourly: { minuteUTC: 15 } },
  handler: async (ctx) => {
    const canary = await getCanaryConfig(ctx);
    const baseline = await getProdConfig(ctx);

    const canaryMetrics = await getMetrics(ctx, canary._id, last24Hours);
    const baselineMetrics = await getMetrics(ctx, baseline._id, last24Hours);

    // Check for regression (>10% drop in success rate)
    if (canaryMetrics.successRate < baselineMetrics.successRate * 0.9) {
      // Auto-rollback
      await rollbackToBaseline(ctx);

      // Alert
      await sendSlackAlert(`Canary config rolled back due to ${
        (1 - canaryMetrics.successRate / baselineMetrics.successRate) * 100
      }% regression in success rate`);
    } else if (canaryMetrics.successRate >= baselineMetrics.successRate) {
      // Promote to next stage (5% → 25% → 50% → 100%)
      await increaseRollout(ctx, canary._id);
    }
  }
});
```

**4. Metrics Collection**
```typescript
// Track every generation result
defineTable({
  configId: v.id('productionConfigs'),
  timestamp: v.number(),
  valid: v.boolean(),
  questionCount: v.number(),
  latency: v.number(),
  tokenCount: v.number(),
  userId: v.id('users'),
}).index('by_config_time', ['configId', 'timestamp'])

// Quality metrics (LLM-as-judge)
export const assessQuestionQuality = internalAction({
  handler: async (ctx, { questions }) => {
    const { object } = await generateObject({
      model: google('gemini-2.5-flash'),
      schema: z.object({
        scores: z.array(z.object({
          clarity: z.number().min(0).max(1),
          accuracy: z.number().min(0).max(1),
          difficulty: z.enum(['too-easy', 'appropriate', 'too-hard']),
        })),
        overallQuality: z.number().min(0).max(1),
      }),
      prompt: `Rate the quality of these generated questions: ${JSON.stringify(questions)}...`,
    });

    return object;
  }
});
```

**5. Promotion Dashboard**
```typescript
// Show metrics comparison before promoting
<Card>
  <CardHeader>
    <CardTitle>Config Performance Comparison</CardTitle>
  </CardHeader>
  <CardContent>
    <Table>
      <TableHeader>
        <TableRow>
          <TableHead>Metric</TableHead>
          <TableHead>Current PROD</TableHead>
          <TableHead>Candidate</TableHead>
          <TableHead>Delta</TableHead>
        </TableRow>
      </TableHeader>
      <TableBody>
        <TableRow>
          <TableCell>Success Rate</TableCell>
          <TableCell>94.2%</TableCell>
          <TableCell>96.8%</TableCell>
          <TableCell className="text-green-600">+2.6%</TableCell>
        </TableRow>
        <TableRow>
          <TableCell>Avg Latency</TableCell>
          <TableCell>2.1s</TableCell>
          <TableCell>1.8s</TableCell>
          <TableCell className="text-green-600">-0.3s</TableCell>
        </TableRow>
        {/* ... more metrics */}
      </TableBody>
    </Table>

    <Button onClick={startCanaryDeployment} disabled={!metricsConfident}>
      Start Canary (5% rollout)
    </Button>
  </CardContent>
</Card>
```

**Implementation Steps**:
1. Add metrics tracking schema (1h)
2. Build metrics collection in generation (2h)
3. Implement A/B testing framework (1d)
4. Build canary deployment system (1d)
5. Automated health monitoring + rollback (1d)
6. LLM-as-judge quality assessment (1d)
7. Promotion dashboard UI (1d)
8. Slack/email alerting integration (0.5d)

**Effort**: 1 week | **Impact**: HIGH - Safe, data-driven promotion
**Prerequisites**: Dynamic Pipeline Executor (Phase 1)
**Risk**: Over-automation - still need human judgment for strategic changes

**Decision Triggers** (build this when ANY occurs):
- Promoting configs weekly and want confidence metrics
- Production incident from bad config (need canary safety)
- Multiple config variants to test (need A/B framework)

---

---

### [PRODUCT] Question Generation & Maintenance

**Future Enhancements**

- **Maintenance Suggestion System**: Nightly cron job that finds semantic duplicates using existing embeddings
  - Implementation: `convex/questionMaintenance.ts` with cron trigger
  - Features: Cluster detection (similarity > 0.85), user-approval workflow, maintenance UI tab
  - Value: Handles duplicates from ANY source (generations, manual entry, imports)
  - Estimated effort: 2-3 days (backend cron, suggestion schema, UI tab)
  - Note: Deferred because deduplication is a data maintenance problem, not a generation problem

- **Structured Phase 1 Output**: Return JSON with testable propositions instead of natural language
  - Benefits: Programmatic validation, explicit difficulty planning, better debugging
  - Complexity: Requires new Zod schema, updates to Phase 2 processing, more rigid structure
  - Value: Nice-to-have for observability, not critical for quality
  - Estimated effort: 1-2 days

- **Selective Regeneration**: If specific questions fail validation, regenerate only those
  - Current: User retries entire job
  - Improvement: Identify low-quality questions, regenerate just those
  - Dependency: Requires validation layer (currently prompt-based)
  - Estimated effort: 2-3 days

**Nice-to-Have Improvements**

- **Difficulty Ordering**: Sort questions easy → hard automatically post-generation
  - Current: Questions in arbitrary order
  - Value: Better learning progression
  - Effort: Trivial (simple sort by difficulty tag if LLM tags them)

- **Format Distribution Analytics**: Track cloze vs MCQ ratios in Genesis Lab results
  - Value: Quick visual validation of format matching rules
  - Effort: Small (add chart to ResultsGrid component)

**Technical Debt Opportunities**

- **Prompt Template Testing**: Unit tests for prompt template functions
  - Current: Manual testing in Genesis Lab only
  - Benefit: Regression detection when modifying prompts
  - Effort: Medium (need to mock LLM responses or use fixtures)

---

## Later (Someday/Maybe, 6+ months)

### [PRODUCT] Quality Feedback Loop
**Perspectives**: product-visionary
**Severity**: LOW
**Impact**: Improve AI generation quality over time

**Track which AI-generated questions are good/bad**:
```typescript
questions: defineTable({
  userEdited: v.optional(v.boolean()), // User edited content
  reportedAmbiguous: v.optional(v.boolean()), // Flagged as unclear
  userRating: v.optional(v.number()), // Explicit 1-5 rating
})

// Feed back into generation
// "Here are examples of high-quality vs low-quality questions you generated..."
```

**Effort**: 4-5d | **Impact**: MEDIUM - Continuous improvement
**Status**: Future enhancement after core features

---

### [UX] Generation Modal Enhancements
**File**: `components/generation-modal.tsx`
**Perspectives**: user-experience-advocate
**Severity**: LOW
**Impact**: Onboarding friction, users unsure what to generate

**Features**:
1. **Template/Quick Start Prompts** (1-2h)
   - Dropdown with examples: "NATO alphabet", "React Hooks", "Periodic Table"
   - Render as pills/chips, click to insert into textarea
   - Use Combobox component for searchable template list
   - Store user's recent prompts (last 5) in localStorage

2. **Recent Prompts History** (30m)
   - Show last 5 successfully generated prompts
   - Click to reuse/edit

**Trade-offs**:
- ✅ Easier onboarding, shows what's possible
- ⚠️ May encourage low-quality generic prompts
- ⚠️ Takes vertical space in modal

**Effort**: 2-3h | **Value**: LOW - Onboarding improvement
**Acceptance**: New user clicks "React Hooks" template, modal fills with example

---

### [UX] Review Flow Alternative Layouts
**File**: `components/review-flow.tsx`
**Perspectives**: user-experience-advocate
**Severity**: LOW
**Impact**: Some users may prefer different action button placement

**Alternatives Considered** (each 1-3h):

1. **Sticky Button Bar**
   - Fix buttons to bottom of viewport instead of inline
   - `sticky bottom-0 bg-background/95 backdrop-blur`
   - Trade-off: Always visible but takes screen space, may obscure content
   - Decision: Deferred - moving buttons above feedback is simpler

2. **Sidebar Action Panel** (Desktop Only)
   - Two-column grid: question (2/3) + actions (1/3)
   - Mobile: Stack vertically
   - Trade-off: Sophisticated but complex responsive logic
   - Decision: Deferred - too complex for current benefit

**Status**: Not implementing unless user feedback indicates strong preference

**Effort**: 4-5h for both | **Value**: LOW - Alternative UX patterns
**Reasoning**: Current solution (buttons above feedback) solves core problem with minimal complexity

---

### [UX] Real-time Generation Progress Enhancements
**File**: `components/generation-task-card.tsx`
**Perspectives**: user-experience-advocate
**Severity**: LOW
**Impact**: Better feedback during long generations

**Current State**: ✅ Basic progress already works via Convex `updateProgress` mutation

**Enhancements**:
1. **Visual Progress Bar** (30m) - Show `questionsGenerated / estimatedTotal` as progress bar
2. **ETA Calculation** (1h) - Estimate time remaining based on generation rate
3. **Phase Transitions** (30m) - Show visual transitions: "Parsing" → "Generating" → "Saving"

**Effort**: 2h | **Value**: LOW - Nice-to-have, core functionality already exists
**Acceptance**: See progress bar fill from 0% to 100%, ETA shows "~30 seconds remaining"

---

### [UX] Library View Alternatives
**File**: `app/library/_components/library-client.tsx`
**Perspectives**: user-experience-advocate
**Severity**: LOW
**Impact**: Power users want different navigation patterns for large libraries

**Options Considered**:

1. **Infinite Scroll** (3-4h)
   - Use IntersectionObserver for scroll-triggered loading
   - Append results instead of replacing pages
   - Add "Load More" fallback for accessibility
   - Trade-off: Hard to find specific items, memory growth with 1000+ items

2. **Jump to Page by Number** (2-3h)
   - Direct navigation: 1, 2, 3... with ellipsis (1...5 6 7...20)
   - Requires offset-based pagination (slower than cursor, can skip/duplicate items)
   - Trade-off: Doesn't align with Convex cursor API

**Decision**: Keep cursor pagination as default, add these as opt-in experiments if user demand warrants

**Effort**: 5-7h for both | **Value**: LOW-MEDIUM - Nice-to-have for power users
**Status**: Deferred until user feedback indicates need

---

### [PRODUCT] Question Marketplace
**Impact**: New revenue stream (70/30 revenue share with creators)

Marketplace for paid/free question sets. Teachers sell exam prep decks ($5-50/deck). Platform precedent: Teachers Pay Teachers ($200M ARR).

**Effort**: 13d | Platform revenue opportunity

---

### [PRODUCT] Medical Student Vertical
**Impact**: $35/mo ARPU (10x higher), 6M student TAM

Vertical features: Anatomy diagrams, clinical vignettes, drug cards, USMLE formatting, image questions, medical mnemonics, Anki medical deck import.

**Market**: $180M TAM (6M students × $30/mo avg)

**Effort**: 15d | Premium vertical expansion

---

### [PRODUCT] Public API & Integrations
**Impact**: Platform network effects, ecosystem lock-in

REST API, OAuth, webhooks, Zapier. Integrations: Notion sync, Obsidian plugin, Slack bot, Raycast extension.

**Monetization**: Free (1K calls/mo), Premium (100K calls/mo), Enterprise (unlimited)

**Effort**: 13d | Enterprise deal-maker

---

### [PRODUCT] Voice Interface
**Impact**: Hands-free reviews, accessibility

Voice commands, speak answers, TTS, hands-free mode. Use cases: Commuter (drive mode), visually impaired, athlete (exercise mode).

**Effort**: 10d | Accessibility + differentiation

---

### [PRODUCT] Browser Extension
**Impact**: Ambient learning, lower friction

Chrome/Firefox extension: Sidebar reviews, web clipper (highlight → question), new tab replacement.

**Effort**: 6d | Organic discovery via extension stores

---

## Technical Debt (Schedule)

### [REFACTOR] Named Constant for Shuffle Tier Size
**File**: `convex/spacedRepetition.ts:293`
**Source**: PR #44 review feedback
**Perspectives**: maintainability-maven
**Severity**: LOW
**Impact**: Magic number N=10 lacks semantic meaning

**Current**:
```typescript
const N = 10; // What does 10 represent?
const topCandidates = questionsWithPriority.slice(0, Math.min(N, questionsWithPriority.length));
```

**Better**:
```typescript
const SHUFFLE_TIER_SIZE = 10; // Number of top-priority items to interleave
const topCandidates = questionsWithPriority.slice(0, Math.min(SHUFFLE_TIER_SIZE, questionsWithPriority.length));
```

**Effort**: 5m | **Impact**: LOW - Clarity improvement
**Acceptance**: Variable name self-documents purpose

---

### [REFACTOR] Consolidate Pagination Logic
**File**: `app/library/_components/library-client.tsx`, `app/tasks/_components/tasks-client.tsx`
**Perspectives**: maintainability-maven, architecture-guardian
**Severity**: LOW
**Impact**: Pagination logic duplicated across library and tasks pages

**Problem**: Cursor pagination state management copy-pasted between components. Future pagination features (keyboard shortcuts, URL state) require editing multiple files.

**Solution**: Extract to reusable hook
```typescript
// hooks/use-cursor-pagination.ts
export function useCursorPagination({ initialPageSize = 50 }) {
  const [cursor, setCursor] = useState<string | null>(null);
  const [cursorStack, setCursorStack] = useState<string[]>([]);
  const [pageSize, setPageSize] = useState(initialPageSize);

  const handleNext = (continueCursor: string) => {
    setCursorStack(prev => [...prev, cursor!]);
    setCursor(continueCursor);
  };

  const handlePrevious = () => {
    const prev = cursorStack[cursorStack.length - 1];
    setCursorStack(stack => stack.slice(0, -1));
    setCursor(prev);
  };

  const reset = () => {
    setCursor(null);
    setCursorStack([]);
  };

  return { cursor, pageSize, handleNext, handlePrevious, reset, setPageSize, hasPrevious: cursorStack.length > 0 };
}
```

**Benefit**: DRY, consistent behavior, easier to add features (keyboard shortcuts, URL state sync)

**Effort**: 1-2h | **Value**: MEDIUM - Future-proofs pagination pattern
**Acceptance**: Library and Tasks pages use same hook, add keyboard shortcut to both in one place

---

### [REFACTOR] Extract Unified TaskCard Component
**File**: `components/generation-task-card.tsx`, `app/tasks/_components/tasks-table.tsx`
**Perspectives**: maintainability-maven
**Severity**: LOW
**Impact**: Task display logic duplicated in sheet (GenerationTaskCard) and table (TaskRow)

**Problem**: Changes to job display require editing two components. Inconsistent styling, status badges, action buttons.

**Solution**: Single TaskCard component with view mode prop
```typescript
// components/task-card.tsx
export function TaskCard({
  job,
  view: 'compact' | 'detailed',
  showActions = true
}) {
  // Unified rendering logic
  // compact = for sheet, detailed = for table row
}
```

**Effort**: 2h | **Value**: LOW - Consistency, less duplication
**Acceptance**: Update status badge color, changes reflect in both sheet and tasks page

---

### [UX] Pagination UI Polish
**Files**: `app/library/_components/library-pagination.tsx`, `app/tasks/_components/*`
**Perspectives**: user-experience-advocate
**Severity**: LOW
**Impact**: Small UX improvements to pagination experience

**Enhancements**:
1. **Skeleton Loaders** (30m) - Show shimmer during page transitions instead of blank state
2. **Keyboard Shortcuts** (15m) - `[` and `]` for Previous/Next navigation
3. **Optimistic Loading** (20m) - Disable buttons during fetch, show loading spinner

**Effort**: 1h total | **Value**: LOW - Perceived performance, power user efficiency
**Acceptance**: Press `]` to go to next page, see skeleton loader during transition

---

### [UX] Empty State Illustrations
**Files**: `app/library/_components/library-empty-states.tsx`, `app/tasks/_components/tasks-client.tsx`
**Perspectives**: user-experience-advocate
**Severity**: LOW
**Impact**: Generic empty states lack personality, first-time user experience

**Current**: Text-only empty states with emoji
**Enhancement**: Custom SVG illustrations matching brand (hexagon crystal theme)

**Illustrations Needed**:
- Empty library: Crystal with question marks floating around
- No tasks: Crystal ball with "nothing to see" theme
- No search results: Magnifying glass over crystal

**Effort**: 1-2h (design + implementation) | **Value**: LOW - Brand delight, onboarding
**Acceptance**: Empty library shows custom illustration instead of generic emoji

---

### [SECURITY] Webhook Fails Open Without Secret
**File**: `convex/http.ts:56-62`
**Severity**: CRITICAL

When `CLERK_WEBHOOK_SECRET` not configured, returns 200 instead of failing closed. Authentication bypass if misconfigured in production.

**Fix**: Return 403 in production when secret missing
**Effort**: 15m

---

### [SECURITY] Stack Traces in Production Logs
**File**: `convex/lib/logger.ts:69-86`
**Severity**: MEDIUM

Full stack traces logged (exposes file paths, library versions). Remove stack traces in production, keep error name/message only.

**Effort**: 1h

---

### [PERFORMANCE] Background Tasks Panel Filters
**File**: `components/background-tasks-panel.tsx:22-26`
**Severity**: MEDIUM

4× `.filter()` calls on every render. Memoize filtered arrays.

**Effort**: 5m

---

### [UX] Generic Bulk Operation Errors
**File**: `app/library/_components/library-client.tsx:71-164`
**Severity**: HIGH

5 bulk operations show generic "Failed to archive questions". Classify errors (network, auth, not found) with recovery steps.

**Effort**: 1h (apply to all 5 operations)

---

### [UX] No Loading State on Answer Submission
**File**: `components/review-session.tsx:49-72`
**Severity**: MEDIUM

No feedback during async call, users double-click. Add loading state + disabled button.

**Effort**: 20m

---

### [UX] Small Mobile Touch Targets
**File**: `components/review-session.tsx:95-135`
**Severity**: MEDIUM

Answer buttons ~36px height, below 44px iOS minimum (WCAG). Add `min-h-[44px]`.

**Effort**: 20m

---

### [TESTING] Cron Cleanup Tests
**File**: `convex/generationJobs.ts:260-293`
**Severity**: CRITICAL

Daily cron has no tests. Wrong threshold = data loss or DB bloat. Add contract tests for 7-day/30-day thresholds.

**Effort**: 2h

---

### [CLEANUP] Remove Deprecated Mutations
**Files**: `convex/questionsCrud.ts:213-287`
**Severity**: LOW

`softDeleteQuestion`, `restoreQuestion` marked `@deprecated` with no timeline. Add migration deadline, remove after grace period.

**Effort**: 5m (add timeline) + 30m (eventual removal)

---

## Learnings

**From Strategic Roadmap Session (2025-10-20)**:

**Intelligence Layer is the Moat**: The technical foundation is excellent. The next competitive advantage comes from making the system content-aware:
- Vector embeddings enable semantic understanding (not just text matching)
- Deduplication prevents AI-generated clutter
- Adaptive generation creates personalized learning paths
- Content-aware FSRS optimizes scheduling based on question types

**Pure FSRS + Smart Interleaving**: The tension between "no artificial interleaving" and "fix batching artifacts" is resolved by priority bands. Shuffling within equal-urgency windows respects memory science while improving UX.

**Free Response = Depth**: Moving beyond multiple-choice to free response with AI grading enables deeper learning. LLM-as-judge pattern proven effective, cost acceptable ($0.0001/question).

**Embeddings Unlock Everything**: Vector search is foundational for:
- Deduplication (find similar questions)
- Semantic search (find related content)
- Postpone related items (content grouping)
- Knowledge graphs (visualize connections)
- Content-aware FSRS (question type classification)

**From Previous Grooming (2025-10-17)**:

**Complexity Management**: Post-PR#32 refactor demonstrates excellent architectural discipline. `IScheduler` abstraction, modular backend, atomic validation pattern are gold standards. Primary remaining issue: `spacedRepetition.ts` god object (740 LOC, 5 responsibilities).

**Performance Insights**: Database bandwidth optimization (PR#39) successfully eliminated O(N) queries with incremental counters. Remaining issues are unbounded stats queries (streak, retention) lacking `.take()` limits and compound indexes. These are follow-on optimizations to the core strategy.

**Security Posture**: No critical code vulnerabilities, but environment management is weak. Production secrets on filesystem is the biggest exposure. Dependency hygiene needed (happy-dom RCE, jsondiffpatch XSS).

**Product-Market Gap**: Technically excellent ($0 ARR, no monetization). The 80/20 insight: 5 critical product gaps (export, import, freemium, sharing, mobile) block 80% of potential revenue. Fix these in 28 days → unlock $500K ARR path.

**UX Philosophy**: "Silent failures harm trust more than broken features." Every error message should guide recovery. Auto-save prevents data loss. Loading states prevent double-clicks. These micro-interactions compound into product quality perception.

**AI-Native Vision**: Scry's differentiator isn't "Anki with AI generation" (commodity). It's "AI-native learning platform" - AI explains, adjusts difficulty, finds gaps, generates variations. No competitor has comprehensive AI assistance across the learning lifecycle.

---

## Metrics Summary

**Code Quality**: A-
- Technical debt: 15 items, ~20h effort
- Well-architected post-refactor
- Strong foundations (modularity, type safety, test coverage)

**Strategic Opportunities**: Intelligence Layer
- P0 Foundation: Vector embeddings (4-5d)
- High Impact: Deduplication (6-7d), Free response (5-6d), Adaptive generation (7-8d)
- Differentiation: Content-aware FSRS (10-12d research)

**Product Opportunities**: $500K ARR potential
- Critical gaps: 5 items, 28 days effort
- Differentiation: 4 items, 31 days effort
- Platform expansion: 6 items, 60+ days effort

**Security Posture**: B
- CRITICAL: Secret management (2h fix)
- HIGH: Dependency updates (30m fix)
- MEDIUM: Webhook auth, logging (2h fix)

**Performance**: B+
- CRITICAL: O(n²) selection (30m fix)
- CRITICAL: Unbounded stats (2h fix)
- Post-bandwidth-optimization wins intact

**Cross-Perspective Consensus** (flagged by 3+ agents):
1. **spacedRepetition.ts complexity** → Split into 4 modules (6-8h)
2. **Unbounded stats queries** → Add indexes + limits (2h)
3. **Vector embeddings** → Foundation for intelligence layer (4-5d)
4. **No monetization** → Freemium tier (8d)
5. **No export** → JSON/CSV/APKG/PDF (4.5d)

**Recommended Action Plan**:

**Week 1-2 (Quick Wins + Security)**:
- Smart interleaving (2-3h)
- Progress indicators (2-3h)
- Fix O(n²) selection algorithm (30m)
- Fix unbounded stats queries (2h)
- Update vulnerable dependencies (30m)

**Week 3-6 (Intelligence Foundation)**:
- Vector embeddings infrastructure (4-5d)
- Free response with AI grading (5-6d)
- Deduplication system (6-7d)

**Week 7-10 (Adaptive Features)**:
- Adaptive question generation (7-8d)
- Postpone with related items (6-7h)
- Smart interleaving refinements (2-3d)

**Week 11-14 (Product-Market Fit)**:
- Freemium monetization (8d)
- Data export (4.5d)
- Data import (7d)
- Question sharing (3d)

**Result**: Transforms Scry from "Anki clone with AI" to "First content-aware SRS platform"

---

## Genesis Lab - Deferred Improvements (2025-11-02)

From PR #49 review feedback - low-priority improvements deferred for post-merge:

### 1. Return text output for final text phases (30m)
**Issue**: When a Genesis Lab config has a final phase with `outputType: 'text'`, execution completes but returns `rawOutput: null` instead of the generated text.

**Root Cause**: In `convex/lab.ts`, the text output branch stores output in context but doesn't assign to `finalOutput` when it's the terminal phase.

**Impact**: Low - production uses questions output (single-phase learning science architecture). Affects only legacy multi-phase configs with text terminal phases.

**Fix**:
```typescript
// In text output branch (convex/lab.ts ~line 230)
if (i === args.phases.length - 1) {
  finalOutput = output;
}
```

**Related**: PR #49 CodeRabbit Major issue, partially addressed in commit `8d483d3`

---

### 2. Tune localStorage quota warning threshold (15m + user feedback)
**Current State**: Warning triggers at 4MB (commit `77a91bd`), appropriate for 5MB browser limit.

**Action**: Monitor user feedback for 1-2 weeks post-launch to validate 4MB threshold. Adjust if quota errors reported.

**Why Defer**: Need empirical data on actual Genesis Lab usage patterns (avg result set sizes). Premature optimization without user feedback.

**Related**: PR #49 CodeRabbit Major + Claude minor issue

---

### 3. Standardize NODE_ENV checks across lab routes (5m)
**Issue**: Inconsistent checks:
- `/lab` and `/lab/configs`: `process.env.NODE_ENV === 'production'`
- `/lab/playground`: `process.env.NODE_ENV !== 'development'`

**Impact**: In test/staging environments (`NODE_ENV=test`), Lab/Configs are accessible but Playground is blocked.

**Fix**: Standardize all three routes to `=== 'production'` check.

**Why Defer**: Test/staging environments unlikely for dev-only feature. Cosmetic consistency with no production impact.

**Related**: PR #49 Claude minor issue

---

**Last Updated**: 2025-11-02
**Next Grooming**: Q1 2026 (or when 3+ critical issues emerge)

**Recent Additions** (2025-11-02):
- Genesis Lab deferred improvements from PR #49 review (3 items, ~50m total effort)

**Recent Additions** (2025-10-20):
- Strategic roadmap synthesis: Vector embeddings, deduplication, adaptive generation, content-aware FSRS
- Free response questions with AI grading (LLM-as-judge pattern)
- Smart review interleaving (topic dispersion within priority bands)
- Progress indicators for review sessions
- Postpone action with related items support
- Knowledge graph visualization
- Prompt engineering improvements
- Quality feedback loop system

---

## DevOps Pipeline Improvements (from 2025-11-01 Vercel Build Fix)

**Context**: While fixing double deployment bug and removing impossible CI validation, identified several optional improvements for future consideration.

### [DEVOPS] Unified Health Check Endpoint

**Current State**: Health validation split across two mechanisms:
- `scripts/check-deployment-health.sh`: Validates Convex functions exist, schema version matches
- `app/api/health/route.ts` + `convex/health.ts`: Validates env vars, API connectivity, backend availability

**Proposal**: Consolidate into single comprehensive health endpoint

**Benefits**:
- Single source of truth for deployment health
- Consistent validation logic across local/CI/production
- Easier to test and maintain
- Better module depth (deep functionality behind simple HTTP interface)

**Implementation**:
- Move check-deployment-health.sh logic into `convex/health.ts`
- Enhance `/api/health` to return detailed subsystem status (functions, schema, env vars, API connectivity)
- Add optional `?verbose=true` parameter for detailed diagnostics
- Update CI to call health endpoint instead of bash script

**Effort**: 3-4h | **Impact**: MEDIUM - Simplifies validation architecture

---

### [DEVOPS] Vercel GitHub Action Migration

**Current State**: Custom `vercel-build.sh` script handles deployment orchestration

**Proposal**: Replace with official Vercel GitHub Action

**Benefits**:
- Better integration with GitHub (deployment statuses, environment tracking)
- Automatic preview URL comments on PRs
- Simpler configuration (declarative YAML vs bash scripting)
- Official support from Vercel team

**Tradeoffs**:
- Less control over deployment flow
- Requires VERCEL_ORG_ID and VERCEL_PROJECT_ID secrets
- May need project linking setup

**Implementation**:
- Add `.vercel/project.json` with org/project IDs
- Create `.github/workflows/deploy.yml` using `amondnet/vercel-action@v25`
- Configure secrets: VERCEL_TOKEN, VERCEL_ORG_ID, VERCEL_PROJECT_ID
- Test preview and production deployments
- Archive vercel-build.sh

**Effort**: 4-6h | **Impact**: LOW - Current script works fine, this is optimization

---

### [DEVOPS] Enhanced Preview Deployment Smoke Tests

**Current State**: `preview-smoke-test.yml` waits for deployment and checks basic availability

**Proposal**: Call `/api/health` endpoint with comprehensive validation

**Benefits**:
- Catches env var misconfigurations before manual QA
- Validates Convex backend connectivity (preview deployments use isolated backends)
- Tests actual functionality, not just "site is up"

**Implementation**:
- Add step to preview-smoke-test.yml: `curl $PREVIEW_URL/api/health | jq .status`
- Fail check if status != "healthy"
- Display health check recommendations on failure
- Add retry logic (backend might take few seconds to fully initialize)

**Effort**: 1-2h | **Impact**: MEDIUM - Early detection of preview deployment issues

**Decision**: High value, low effort. Consider implementing soon.

---

### [DOCS] Convex Deploy Key Types Documentation

**Context**: Confusion about production vs admin vs preview deploy keys and their permissions

**Proposal**: Add comprehensive guide to `docs/convex-deploy-keys.md`

**Content**:
- Table of deploy key types with permissions matrix
- When to use each key type
- Security implications (why admin keys shouldn't be in CI)
- How to generate and rotate keys
- Troubleshooting common auth errors

**Benefits**:
- Prevents repeated confusion about "why can't CI read env vars?"
- Documents security model (production keys intentionally limited)
- Reference for onboarding new developers

**Effort**: 2h | **Impact**: LOW - Nice-to-have, not urgent

---

### [REFACTOR] Build Script Simplification

**Current State**: Multiple build scripts for different contexts (build, build:prod, build:local)

**Alternative Approach**: Single script with environment detection

```json
{
  "scripts": {
    "build": "node scripts/smart-build.js"
  }
}
```

Where `smart-build.js`:
- Detects context (Vercel CI, local, other)
- Runs appropriate build sequence
- Provides clear output explaining what it's doing

**Tradeoffs**:
- Simpler package.json (one command)
- More complex logic (Node script vs declarative scripts)
- Harder to understand what happens without reading script

**Verdict**: ❌ Not recommended. Multiple explicit scripts have better clarity than implicit smart detection. Current approach follows principle of "make it obvious, not clever."

**Effort**: N/A - Rejected | **Impact**: N/A

---

**Last Updated**: 2025-11-01
**Related TODO**: TODO.md "Fix Vercel Build Failures & CI Validation"
<|MERGE_RESOLUTION|>--- conflicted
+++ resolved
@@ -1,13 +1,8 @@
 # BACKLOG
 
-<<<<<<< HEAD
 **Last Groomed**: 2025-11-04
-**Analysis Method**: Strategic roadmap synthesis + 7-perspective specialized audit + PR #53 review feedback
-**Overall Grade**: A- (Excellent technical foundation, strategic intelligence layer needed)
-=======
-**Last Groomed**: 2025-11-03
-**Analysis Method**: Quality infrastructure audit + platform engineering review + PR #50 feedback
-**Overall Grade**: A- (Strong foundation, quality gates needed refinement)
+**Analysis Method**: PR #53 emergency bandwidth optimization + PR #50 quality infrastructure review
+**Overall Grade**: A- (Strong technical foundation, emergency optimizations complete)
 
 ---
 
@@ -63,28 +58,6 @@
 
 **Recommendation**: Use existing Dialog component for delete confirmation with Cancel/Delete buttons.
 
-**Implementation**:
-```typescript
-const [deleteDialogOpen, setDeleteDialogOpen] = useState(false);
-const [configToDelete, setConfigToDelete] = useState<string | null>(null);
-
-const handleDeleteConfig = (id: string) => {
-  setConfigToDelete(id);
-  setDeleteDialogOpen(true);
-};
-
-const confirmDelete = () => {
-  if (configToDelete) {
-    onSave(configs.filter((c) => c.id !== configToDelete));
-    toast.success('Config deleted');
-  }
-  setDeleteDialogOpen(false);
-  setConfigToDelete(null);
-};
-```
-
-Then render `<Dialog>` with Cancel/Delete buttons.
-
 **Effort**: 30 minutes
 **Impact**: LOW - Visual consistency improvement
 **Priority**: POLISH
@@ -129,7 +102,6 @@
 **Impact**: LOW - CI stability improvement
 **Priority**: POLISH
 **Source**: CodeRabbit review comment on PR #50
->>>>>>> ae13c145
 
 ---
 
@@ -470,427 +442,6 @@
 ---
 
 ### [INFRA] Vercel Analytics and Observability
-
----
-
-## Test Coverage Improvement Initiative
-
-**Priority**: HIGH
-**Current Coverage**: 18.98% (as of 2025-11-02)
-**Target**: 60%+ (industry standard for production code)
-**Rationale**: Quality gate currently set to 18.9% (just below current). Need incremental improvement to reach 60% target.
-
-### Phase 1: Critical Path Coverage (18.9% → 30%)
-
-**Timeline**: Q1 2025
-**Effort**: 8-12 hours
-**Priority**: HIGH - Error handling and environment detection are critical paths
-
-**Files to test**:
-
-1. **`lib/error-handlers.ts`** (29 lines, 0% coverage)
-   - **Why critical**: Error handling for API calls, user feedback, system reliability
-   - **Test cases**:
-     - Each error type (network, validation, auth, rate limit)
-     - Fallback behavior when handlers fail
-     - Logging and error reporting
-   - **Estimated effort**: 2 hours
-
-2. **`lib/environment-client.ts`** (35 lines, 0% coverage)
-   - **Why critical**: Environment detection (dev/preview/prod), feature flags, debugging
-   - **Test cases**:
-     - All environment combinations (VERCEL_ENV, NODE_ENV)
-     - Edge cases (missing vars, conflicting vars)
-     - SSR vs client-side detection
-   - **Estimated effort**: 2 hours
-
-3. **`lib/deployment-check.ts`** (95 lines, 0% coverage)
-   - **Why medium priority**: Deployment validation, version matching
-   - **Test cases**:
-     - Schema version matching logic
-     - Error detection and reporting
-     - Mock Convex API responses
-   - **Estimated effort**: 3 hours
-
-4. **`lib/env.ts`** (12 lines, 0% coverage)
-   - **Why critical**: Environment variable validation, app initialization
-   - **Test cases**:
-     - Missing required vars
-     - Invalid formats
-     - Default value handling
-   - **Estimated effort**: 1 hour
-
-**Success criteria**:
-- Global coverage ≥30%
-- All critical error paths tested
-- No regressions in existing tests
-
-### Phase 2: User-Facing Logic Coverage (30% → 45%)
-
-**Timeline**: Q2 2025
-**Effort**: 12-16 hours
-**Priority**: MEDIUM - UX quality improvements
-
-**Files to test**:
-
-1. **`lib/haptic.ts`** (60 lines, 0% coverage)
-   - **Why matters**: Haptic feedback on mobile, accessibility
-   - **Test cases**:
-     - Device detection (iOS, Android, desktop)
-     - Fallback when haptics unavailable
-     - User preferences/settings
-   - **Estimated effort**: 3 hours
-
-2. **`lib/layout-mode.ts`** (57 lines, 0% coverage)
-   - **Why matters**: Responsive layout, mobile/desktop UX
-   - **Test cases**:
-     - Breakpoint detection
-     - SSR hydration consistency
-     - Window resize handling
-   - **Estimated effort**: 3 hours
-
-3. **Hooks with <90% coverage**:
-   - `use-active-jobs.ts`, `use-keyboard-shortcuts.ts`
-   - **Test cases**: State changes, side effects, cleanup, race conditions
-   - **Estimated effort**: 6-8 hours
-
-**Success criteria**:
-- Global coverage ≥45%
-- All user-facing logic tested
-- No untested UX features
-
-### Phase 3: Comprehensive Coverage (45% → 60%)
-
-**Timeline**: Q3 2025
-**Effort**: 16-20 hours
-**Priority**: LOW - Nice to have, not critical
-
-**Focus areas**:
-
-1. **Error boundary edge cases** (4 hours)
-   - Component error recovery
-   - Error state UI rendering
-   - Error logging and reporting
-
-2. **Network failure scenarios** (4 hours)
-   - Offline mode handling
-   - Request retry logic
-   - Timeout handling
-
-3. **Race condition handling** (4 hours)
-   - Concurrent mutations
-   - Stale data detection
-   - Optimistic updates
-
-4. **Browser API mocking** (4-6 hours)
-   - localStorage edge cases
-   - navigator API fallbacks
-   - Permission handling
-
-**Success criteria**:
-- Global coverage ≥60%
-- All error paths covered
-- Comprehensive edge case testing
-
-### Measurement & Tracking
-
-**Automated checks** (already in CI):
-- Coverage report generated on every PR
-- Fail if coverage decreases below threshold
-- HTML report available in `coverage/index.html`
-
-**Monthly review** (manual):
-1. Check current coverage: `pnpm test:coverage`
-2. If coverage improved by >5%: Update threshold in `vitest.config.ts`
-3. Celebrate wins, identify blockers
-4. Adjust timeline if needed
-
-**Commands**:
-```bash
-# Run tests with coverage
-pnpm test:coverage
-
-# View HTML report
-open coverage/index.html
-
-# Check current threshold vs actual
-grep "thresholds:" vitest.config.ts
-```
-
-**Accountability**:
-- Monthly coverage review in team standup
-- Update threshold as improvement happens
-- Document wins in CHANGELOG.md
-
----
-
-## Quality Gates Enhancements (from 2025-10-31 audit)
-
-### [DEVOPS] Alternative Coverage Reporting Solutions
-
-**Context**: Codecov recommended in TODO.md, but alternatives exist for different needs.
-
-**Options**:
-
-**1. GitHub Pages Coverage Report** (2h)
-- Deploy HTML coverage report to gh-pages branch after main merges
-- Accessible at `https://username.github.io/scry/coverage`
-- **Pros**: No external dependency, full HTML report always accessible
-- **Cons**: No PR integration, no trend tracking
-- **Use case**: Private repos wanting coverage reports without paid service
-
-**2. Self-Hosted Coverage Badge** (2h)
-- Generate badge JSON in CI, store in GitHub Gist
-- Use dynamic-badges-action to create badge from JSON
-- **Pros**: Free, no signup, works for private repos
-- **Cons**: No trend visualization, manual setup
-
-**Decision**: Use Codecov (in TODO.md) for superior features. These alternatives documented for teams with different constraints.
-
-**Effort**: 2-4h | **Impact**: LOW - Alternative approaches, not improvements
-
----
-
-### [DEVOPS] Advanced Lighthouse CI Features
-
-**Context**: Basic Lighthouse CI in TODO.md. These enhancements add sophistication.
-
-**Features**:
-
-**1. Lighthouse Server (self-hosted dashboard)** (1d)
-- Permanent storage of Lighthouse results
-- Historical trend charts
-- Compare multiple branches
-- Requires: Docker deployment, PostgreSQL database
-- **Value**: Better than temporary-public-storage, but maintenance burden
-
-**2. Budget.json per route** (2h)
-- Different performance budgets for different pages
-- Example: Homepage 85 score, admin dashboard 75 score
-- More granular than global thresholds
-- **Value**: Prevents "admin page is slow so we lower global budget"
-
-**3. Custom Lighthouse plugins** (3-4h)
-- Audit custom metrics (e.g., "time to first question rendered")
-- Requires: Lighthouse plugin development
-- **Value**: App-specific performance metrics
-
-**Decision**: Start with basic Lighthouse CI (TODO.md). Add these if performance monitoring becomes critical to business.
-
-**Effort**: 2-6d | **Impact**: MEDIUM - Enhanced monitoring, not essential
-
----
-
-### [DEVOPS] Deployment Smoke Test Enhancements
-
-**Context**: Basic health endpoint check in TODO.md. These add depth.
-
-**Enhancements**:
-
-**1. E2E smoke tests on preview** (4h)
-- Run subset of Playwright tests against preview URL
-- Example: Test auth flow, question generation, review session
-- **Tradeoff**: Slower PR checks (add 2-3 minutes)
-- **Value**: Catches UI regressions, not just backend health
-
-**2. Visual regression testing** (1d)
-- Capture screenshots of key pages
-- Compare to baseline with Percy or Chromatic
-- **Cost**: Percy $249/mo, Chromatic free tier (5000 snapshots/mo)
-- **Value**: Prevents accidental CSS/layout breakage
-
-**3. Accessibility testing** (2h)
-- Run axe-core against preview deployment
-- Fail if WCAG violations detected
-- **Value**: Automated accessibility compliance
-
-**Decision**: Start with health endpoint (TODO.md). Add E2E smoke tests if preview deployments frequently break in ways health check doesn't catch.
-
-**Effort**: 6-8h total | **Impact**: MEDIUM - Deeper validation
-
----
-
-### [DEVOPS] Migration Safety Enhancements
-
-**Context**: 3-phase schema removal pattern exists. These add safety.
-
-**Enhancements**:
-
-**1. Migration rollback documentation** (2-3h)
-- Runbook: "How to rollback schema migrations"
-- Templates for inverse transformations
-- Shadow table patterns for reversible changes
-- Backup verification procedures
-- **Reference**: BACKLOG.md already has item for this at line 1217
-
-**2. Pre-migration backup automation** (3h)
-- Convex export before running production migrations
-- Store in S3 or GitHub artifacts
-- Retention: 30 days
-- **Value**: Easy rollback via restore from backup
-
-**3. Migration dry-run CI check** (2h)
-- PR changes to `convex/migrations.ts` trigger validation
-- Check: Does new migration have `dryRun` parameter?
-- Check: Does diagnostic query exist?
-- **Value**: Catches missing safety patterns before merge
-
-**Decision**: Document rollback patterns (high value, low effort). Automate backup/dry-run checks if migrations become frequent (>1/week).
-
-**Effort**: 7-8h total | **Impact**: MEDIUM - Safety net for risky operations
-
----
-
-### [SECURITY] Advanced Secret Scanning
-
-**Context**: Gitleaks in TODO.md security workflow. These add depth.
-
-**Enhancements**:
-
-**1. TruffleHog for git history scanning** (1h)
-- Scans entire git history for secrets (not just current HEAD)
-- Detects secrets in old commits
-- **Value**: Catches secrets committed then removed
-- **Note**: One-time scan valuable, ongoing use overlaps with Gitleaks
-
-**2. Secret rotation automation** (1d)
-- Scheduled workflow to rotate API keys
-- Integrations: Clerk, Google AI, Convex deploy keys
-- **Value**: Security best practice, reduces blast radius
-- **Complexity**: HIGH - each service has different rotation API
-
-**3. Secret scanning for dependencies** (2h)
-- Scan node_modules for hardcoded secrets
-- Use: npm-audit-ci with custom rules
-- **Value**: Detects compromised dependencies with embedded keys
-
-**Decision**: Gitleaks (TODO.md) covers 90% of use cases. TruffleHog worth one-time scan. Rotation automation deferred until security team established.
-
-**Effort**: 4-5h one-time + 1d automation | **Impact**: LOW-MEDIUM - Marginal security gains
-
----
-
-### [TESTING] Advanced Test Coverage Features
-
-**Context**: Basic coverage thresholds in TODO.md. These add sophistication.
-
-**Enhancements**:
-
-**1. Mutation testing with Stryker** (1d setup + ongoing)
-- Tests your tests by mutating code
-- Example: Change `>` to `>=`, do tests catch it?
-- **Cost**: 10x slower than normal tests (hours not seconds)
-- **Value**: Identifies weak tests that always pass
-- **Decision**: Valuable for critical paths (FSRS algorithm, auth logic)
-
-**2. Coverage diff enforcement** (2h)
-- Fail PR if coverage decreases by >1%
-- Prevents "death by a thousand cuts" degradation
-- **Value**: Maintains coverage momentum
-- **Note**: Codecov has this built-in
-
-**3. Branch coverage heatmap** (4h)
-- Visual report showing which code branches are covered
-- Color-coded: green (covered), yellow (partial), red (uncovered)
-- **Value**: Better than line coverage for finding gaps
-- **Note**: Vitest v8 coverage includes branch coverage
-
-**Decision**: Codecov (TODO.md) provides diff enforcement. Stryker valuable for FSRS algorithm validation. Heatmap already exists in HTML coverage report.
-
-**Effort**: 1d Stryker setup | **Impact**: MEDIUM - Deeper test quality insights
-
----
-
-### [RELEASE] Advanced Changelog Features
-
-**Context**: Basic Changesets in TODO.md. These add polish.
-
-**Enhancements**:
-
-**1. Changelog categories** (1h)
-- Group changes: Features, Fixes, Security, Performance
-- Use changeset frontmatter to categorize
-- **Value**: More readable changelog
-- **Note**: Changesets supports this via custom changelog generator
-
-**2. Breaking change warnings** (1h)
-- Highlight breaking changes prominently
-- Auto-generate migration guide snippets
-- **Value**: Prevents surprise breaking changes for users
-
-**3. GitHub Release notes auto-generation** (30m)
-- Post-release: Create GitHub release with changelog
-- Attach build artifacts
-- **Value**: One-stop release communication
-
-**Decision**: Start with basic Changesets (TODO.md). Add categories if changelog becomes hard to read (>10 changes/release).
-
-**Effort**: 2-3h | **Impact**: LOW - Polish, not functionality
-
----
-
-### [DEVOPS] Git Hook Enhancements (Lefthook)
-
-**Context**: Basic Lefthook migration in TODO.md. These add power-user features.
-
-**Enhancements**:
-
-**1. Commit message validation** (30m)
-- Enforce conventional commits: `feat:`, `fix:`, `docs:`
-- Block commits with vague messages
-- **Value**: Better git history, enables semantic-release
-- **Tradeoff**: Friction for quick commits
-
-**2. Pre-push Convex function validation** (1h)
-- Run `npx convex typecheck` before pushing
-- Catches Convex function errors locally
-- **Value**: Prevents CI failures from Convex type errors
-
-**3. Selective hook execution** (30m)
-- Environment variable to skip hooks: `SKIP_HOOKS=1 git commit`
-- Per-hook skipping: `SKIP_FORMAT=1 git commit`
-- **Value**: Escape hatch for emergencies
-
-**Decision**: Basic Lefthook (TODO.md) sufficient. Add commit message validation if team adopts semantic versioning.
-
-**Effort**: 2h | **Impact**: LOW - Nice-to-have conveniences
-
----
-
-### [MONITORING] Performance Tracking Enhancements
-
-**Context**: Bundle size limits in TODO.md. These add runtime monitoring.
-
-**Enhancements**:
-
-**1. Real User Monitoring (RUM)** (1d)
-- Vercel Analytics already installed (`@vercel/analytics`)
-- Add custom metrics: Time to first question, review session latency
-- **Value**: Production performance insights (Lighthouse = lab, RUM = real)
-
-**2. Core Web Vitals tracking** (2h)
-- Track LCP, FID, CLS in production
-- Alert if metrics degrade
-- **Value**: Correlate performance with user engagement
-- **Note**: Vercel Speed Insights already tracks this
-
-**3. Bundle analysis automation** (1h)
-- Generate bundle analysis report on every build
-- Upload to Vercel or S3
-- Compare bundle composition over time
-- **Value**: Identify what's growing bundle size
-
-**Decision**: Vercel Analytics + Speed Insights already installed. Leverage existing instrumentation before adding custom metrics.
-
-**Effort**: 4-5h | **Impact**: LOW - Already have monitoring foundation
-
----
-
-## Earlier Backlog Items (Pre-2025-10-31)
-
-### [AI] Migrate provider to OpenRouter or Vercel AI SDK
-- support arbitrary set of model compositions for question generation and other ai / llm / generative features
-- sometimes we want gemini-2.5-flash, sometimes we want gpt-5-mini, sometimes we want something else etc
 
 ### [BUSINESS] Paywall the Service
 - brainstorm and determine the best pricing model for scry
@@ -3589,140 +3140,4 @@
 - Postpone action with related items support
 - Knowledge graph visualization
 - Prompt engineering improvements
-- Quality feedback loop system
-
----
-
-## DevOps Pipeline Improvements (from 2025-11-01 Vercel Build Fix)
-
-**Context**: While fixing double deployment bug and removing impossible CI validation, identified several optional improvements for future consideration.
-
-### [DEVOPS] Unified Health Check Endpoint
-
-**Current State**: Health validation split across two mechanisms:
-- `scripts/check-deployment-health.sh`: Validates Convex functions exist, schema version matches
-- `app/api/health/route.ts` + `convex/health.ts`: Validates env vars, API connectivity, backend availability
-
-**Proposal**: Consolidate into single comprehensive health endpoint
-
-**Benefits**:
-- Single source of truth for deployment health
-- Consistent validation logic across local/CI/production
-- Easier to test and maintain
-- Better module depth (deep functionality behind simple HTTP interface)
-
-**Implementation**:
-- Move check-deployment-health.sh logic into `convex/health.ts`
-- Enhance `/api/health` to return detailed subsystem status (functions, schema, env vars, API connectivity)
-- Add optional `?verbose=true` parameter for detailed diagnostics
-- Update CI to call health endpoint instead of bash script
-
-**Effort**: 3-4h | **Impact**: MEDIUM - Simplifies validation architecture
-
----
-
-### [DEVOPS] Vercel GitHub Action Migration
-
-**Current State**: Custom `vercel-build.sh` script handles deployment orchestration
-
-**Proposal**: Replace with official Vercel GitHub Action
-
-**Benefits**:
-- Better integration with GitHub (deployment statuses, environment tracking)
-- Automatic preview URL comments on PRs
-- Simpler configuration (declarative YAML vs bash scripting)
-- Official support from Vercel team
-
-**Tradeoffs**:
-- Less control over deployment flow
-- Requires VERCEL_ORG_ID and VERCEL_PROJECT_ID secrets
-- May need project linking setup
-
-**Implementation**:
-- Add `.vercel/project.json` with org/project IDs
-- Create `.github/workflows/deploy.yml` using `amondnet/vercel-action@v25`
-- Configure secrets: VERCEL_TOKEN, VERCEL_ORG_ID, VERCEL_PROJECT_ID
-- Test preview and production deployments
-- Archive vercel-build.sh
-
-**Effort**: 4-6h | **Impact**: LOW - Current script works fine, this is optimization
-
----
-
-### [DEVOPS] Enhanced Preview Deployment Smoke Tests
-
-**Current State**: `preview-smoke-test.yml` waits for deployment and checks basic availability
-
-**Proposal**: Call `/api/health` endpoint with comprehensive validation
-
-**Benefits**:
-- Catches env var misconfigurations before manual QA
-- Validates Convex backend connectivity (preview deployments use isolated backends)
-- Tests actual functionality, not just "site is up"
-
-**Implementation**:
-- Add step to preview-smoke-test.yml: `curl $PREVIEW_URL/api/health | jq .status`
-- Fail check if status != "healthy"
-- Display health check recommendations on failure
-- Add retry logic (backend might take few seconds to fully initialize)
-
-**Effort**: 1-2h | **Impact**: MEDIUM - Early detection of preview deployment issues
-
-**Decision**: High value, low effort. Consider implementing soon.
-
----
-
-### [DOCS] Convex Deploy Key Types Documentation
-
-**Context**: Confusion about production vs admin vs preview deploy keys and their permissions
-
-**Proposal**: Add comprehensive guide to `docs/convex-deploy-keys.md`
-
-**Content**:
-- Table of deploy key types with permissions matrix
-- When to use each key type
-- Security implications (why admin keys shouldn't be in CI)
-- How to generate and rotate keys
-- Troubleshooting common auth errors
-
-**Benefits**:
-- Prevents repeated confusion about "why can't CI read env vars?"
-- Documents security model (production keys intentionally limited)
-- Reference for onboarding new developers
-
-**Effort**: 2h | **Impact**: LOW - Nice-to-have, not urgent
-
----
-
-### [REFACTOR] Build Script Simplification
-
-**Current State**: Multiple build scripts for different contexts (build, build:prod, build:local)
-
-**Alternative Approach**: Single script with environment detection
-
-```json
-{
-  "scripts": {
-    "build": "node scripts/smart-build.js"
-  }
-}
-```
-
-Where `smart-build.js`:
-- Detects context (Vercel CI, local, other)
-- Runs appropriate build sequence
-- Provides clear output explaining what it's doing
-
-**Tradeoffs**:
-- Simpler package.json (one command)
-- More complex logic (Node script vs declarative scripts)
-- Harder to understand what happens without reading script
-
-**Verdict**: ❌ Not recommended. Multiple explicit scripts have better clarity than implicit smart detection. Current approach follows principle of "make it obvious, not clever."
-
-**Effort**: N/A - Rejected | **Impact**: N/A
-
----
-
-**Last Updated**: 2025-11-01
-**Related TODO**: TODO.md "Fix Vercel Build Failures & CI Validation"
+- Quality feedback loop system