<<<<<<< HEAD
import { act, renderHook, waitFor } from '@testing-library/react';
import { afterEach, beforeEach, describe, expect, it, vi } from 'vitest';

import { useReviewFlow } from './use-review-flow';

const {
  trackEventSpy,
  useTrackEventMock,
  useSimplePollMock,
  useDataHashMock,
} = vi.hoisted(() => {
  const trackEventSpy = vi.fn();
  const useTrackEventMock = vi.fn(() => trackEventSpy);
  const useSimplePollMock = vi.fn();
  const useDataHashMock = vi.fn(() => ({ hasChanged: true }));

  return { trackEventSpy, useTrackEventMock, useSimplePollMock, useDataHashMock };
});

vi.mock('@/hooks/use-track-event', () => ({
  useTrackEvent: useTrackEventMock,
}));

vi.mock('@/hooks/use-simple-poll', () => ({
  useSimplePoll: useSimplePollMock,
}));

vi.mock('@/hooks/use-data-hash', () => ({
  useDataHash: useDataHashMock,
}));

describe('useReviewFlow analytics integration', () => {
  beforeEach(() => {
    vi.clearAllMocks();
    useTrackEventMock.mockReturnValue(trackEventSpy);
    useDataHashMock.mockImplementation(() => ({ hasChanged: true }));
=======
import { describe, expect, it } from 'vitest';
import type { Id } from '../convex/_generated/dataModel';
import { reviewReducer } from './use-review-flow';

describe('reviewReducer', () => {
  describe('REVIEW_COMPLETE action', () => {
    it('should maintain reviewing phase with isTransitioning flag for optimistic UI', () => {
      // Arrange: Set up initial state with active question in reviewing phase
      const initialState = {
        phase: 'reviewing' as const,
        question: {
          _id: 'q1' as Id<'questions'>,
          question: 'What is the NATO phonetic alphabet for S?',
          options: ['Sierra', 'Snake', 'Sugar', 'Solar'],
          correctAnswer: 'Sierra',
          topic: 'NATO Alphabet',
          difficulty: 'easy' as const,
          createdAt: Date.now(),
          updatedAt: Date.now(),
          userId: 'user123',
        },
        questionId: 'q1' as Id<'questions'>,
        interactions: [
          {
            _id: 'i1' as Id<'interactions'>,
            _creationTime: Date.now(),
            questionId: 'q1' as Id<'questions'>,
            userAnswer: 'Snake',
            isCorrect: false,
            attemptedAt: Date.now(),
            userId: 'user123' as Id<'users'>,
          },
        ],
        lockId: 'lock123',
        isTransitioning: false,
      };

      // Act: Dispatch REVIEW_COMPLETE action
      const newState = reviewReducer(initialState, { type: 'REVIEW_COMPLETE' });

      // Assert: Verify optimistic UI state - stays in reviewing but releases lock and marks transitioning
      expect(newState.phase).toBe('reviewing');
      expect(newState.question).toBe(initialState.question); // Question retained for optimistic UI
      expect(newState.questionId).toBe(initialState.questionId); // Question ID retained
      expect(newState.interactions).toBe(initialState.interactions); // Interactions retained
      expect(newState.lockId).toBeNull(); // Lock released to allow new question
      expect(newState.isTransitioning).toBe(true); // Marked as transitioning
    });

    it('should handle REVIEW_COMPLETE even when state is already partially reset', () => {
      // Arrange: State with some fields already null
      const initialState = {
        phase: 'reviewing' as const,
        question: null,
        questionId: null,
        interactions: [],
        lockId: 'lock456',
        isTransitioning: false,
      };

      // Act: Dispatch REVIEW_COMPLETE action
      const newState = reviewReducer(initialState, { type: 'REVIEW_COMPLETE' });

      // Assert: Verify state stays in reviewing with transition flag and releases lock
      expect(newState.phase).toBe('reviewing');
      expect(newState.lockId).toBeNull();
      expect(newState.isTransitioning).toBe(true);
    });
>>>>>>> b89d02e2
  });

  afterEach(() => {
    trackEventSpy.mockReset();
    useSimplePollMock.mockReset();
    useTrackEventMock.mockReset();
    useDataHashMock.mockReset();
  });

  function createNextReview(questionId: string) {
    return {
      question: {
        _id: questionId,
        question: 'What is AI?',
        options: ['Artificial Intelligence', 'Artificial Ice'],
        correctAnswer: 'Artificial Intelligence',
        explanation: 'It stands for Artificial Intelligence.',
      },
      interactions: [],
    };
  }

  it('tracks session start when the first question loads', async () => {
    let nextReviewValue = createNextReview('question-1');
    useSimplePollMock.mockImplementation(() => ({ data: nextReviewValue }));

    renderHook(() => useReviewFlow());

    await waitFor(() =>
      expect(trackEventSpy).toHaveBeenCalledWith(
        'Review Session Started',
        expect.objectContaining({
          sessionId: expect.any(String),
          questionsReviewed: 0,
          durationMs: 0,
        })
      )
    );
  });

  it('tracks completion with question count and duration', async () => {
    let nextReviewValue: any = createNextReview('question-1');
    useSimplePollMock.mockImplementation(() => ({ data: nextReviewValue }));

    const { result, rerender } = renderHook(() => useReviewFlow());

    await waitFor(() =>
      expect(trackEventSpy).toHaveBeenCalledWith(
        'Review Session Started',
        expect.objectContaining({
          sessionId: expect.any(String),
        })
      )
    );

    await act(async () => {
      nextReviewValue = null;
      await result.current.handlers.onReviewComplete();
      rerender();
    });

    await waitFor(() =>
      expect(trackEventSpy).toHaveBeenCalledWith(
        'Review Session Completed',
        expect.objectContaining({
          sessionId: expect.any(String),
          questionsReviewed: 1,
          durationMs: expect.any(Number),
        })
      )
    );
  });

  it('tracks abandonment when the hook unmounts mid-session', async () => {
    let nextReviewValue = createNextReview('question-1');
    useSimplePollMock.mockImplementation(() => ({ data: nextReviewValue }));

    const { unmount } = renderHook(() => useReviewFlow());

    await waitFor(() =>
      expect(trackEventSpy).toHaveBeenCalledWith(
        'Review Session Started',
        expect.objectContaining({
          sessionId: expect.any(String),
        })
      )
    );

    unmount();

    await waitFor(() =>
      expect(trackEventSpy).toHaveBeenCalledWith(
        'Review Session Abandoned',
        expect.objectContaining({
          sessionId: expect.any(String),
          questionsReviewed: 0,
          durationMs: expect.any(Number),
        })
      )
    );
  });
});<|MERGE_RESOLUTION|>--- conflicted
+++ resolved
@@ -1,41 +1,3 @@
-<<<<<<< HEAD
-import { act, renderHook, waitFor } from '@testing-library/react';
-import { afterEach, beforeEach, describe, expect, it, vi } from 'vitest';
-
-import { useReviewFlow } from './use-review-flow';
-
-const {
-  trackEventSpy,
-  useTrackEventMock,
-  useSimplePollMock,
-  useDataHashMock,
-} = vi.hoisted(() => {
-  const trackEventSpy = vi.fn();
-  const useTrackEventMock = vi.fn(() => trackEventSpy);
-  const useSimplePollMock = vi.fn();
-  const useDataHashMock = vi.fn(() => ({ hasChanged: true }));
-
-  return { trackEventSpy, useTrackEventMock, useSimplePollMock, useDataHashMock };
-});
-
-vi.mock('@/hooks/use-track-event', () => ({
-  useTrackEvent: useTrackEventMock,
-}));
-
-vi.mock('@/hooks/use-simple-poll', () => ({
-  useSimplePoll: useSimplePollMock,
-}));
-
-vi.mock('@/hooks/use-data-hash', () => ({
-  useDataHash: useDataHashMock,
-}));
-
-describe('useReviewFlow analytics integration', () => {
-  beforeEach(() => {
-    vi.clearAllMocks();
-    useTrackEventMock.mockReturnValue(trackEventSpy);
-    useDataHashMock.mockImplementation(() => ({ hasChanged: true }));
-=======
 import { describe, expect, it } from 'vitest';
 import type { Id } from '../convex/_generated/dataModel';
 import { reviewReducer } from './use-review-flow';
@@ -104,106 +66,154 @@
       expect(newState.lockId).toBeNull();
       expect(newState.isTransitioning).toBe(true);
     });
->>>>>>> b89d02e2
   });
 
-  afterEach(() => {
-    trackEventSpy.mockReset();
-    useSimplePollMock.mockReset();
-    useTrackEventMock.mockReset();
-    useDataHashMock.mockReset();
+  describe('Data processing after REVIEW_COMPLETE', () => {
+    it('should process data updates when receiving new question', () => {
+      // This test verifies that the reducer accepts QUESTION_RECEIVED
+      const stateInLoading = {
+        phase: 'loading' as const,
+        question: null,
+        questionId: null,
+        interactions: [],
+        lockId: null,
+        isTransitioning: false,
+      };
+
+      // The reducer should accept QUESTION_RECEIVED
+      const questionReceivedAction = {
+        type: 'QUESTION_RECEIVED' as const,
+        payload: {
+          question: {
+            _id: 'q2' as Id<'questions'>,
+            question: 'New question after review complete',
+            options: ['A', 'B', 'C', 'D'],
+            correctAnswer: 'A',
+            topic: 'Test',
+            difficulty: 'medium' as const,
+            createdAt: Date.now(),
+            updatedAt: Date.now(),
+            userId: 'user123',
+          },
+          questionId: 'q2' as Id<'questions'>,
+          interactions: [],
+          lockId: 'newLock',
+        },
+      };
+
+      const newState = reviewReducer(stateInLoading, questionReceivedAction);
+
+      // Should successfully transition to reviewing with new question
+      expect(newState.phase).toBe('reviewing');
+      expect(newState.question).toBeDefined();
+      expect(newState.questionId).toBe('q2' as Id<'questions'>);
+      expect(newState.isTransitioning).toBe(false); // New question clears transitioning state
+    });
   });
 
-  function createNextReview(questionId: string) {
-    return {
-      question: {
-        _id: questionId,
-        question: 'What is AI?',
-        options: ['Artificial Intelligence', 'Artificial Ice'],
-        correctAnswer: 'Artificial Intelligence',
-        explanation: 'It stands for Artificial Intelligence.',
-      },
+  describe('Optimistic UI transitions', () => {
+    // Common test fixtures
+    const mockQuestion = {
+      _id: 'q1' as Id<'questions'>,
+      question: 'Test question',
+      options: ['A', 'B', 'C', 'D'],
+      correctAnswer: 'A',
+      topic: 'Test',
+      difficulty: 'easy' as const,
+      createdAt: Date.now(),
+      updatedAt: Date.now(),
+      userId: 'user123',
+    };
+
+    const mockPayload = {
+      question: mockQuestion,
+      questionId: 'q1' as Id<'questions'>,
       interactions: [],
+      lockId: 'lock123',
     };
-  }
-
-  it('tracks session start when the first question loads', async () => {
-    let nextReviewValue = createNextReview('question-1');
-    useSimplePollMock.mockImplementation(() => ({ data: nextReviewValue }));
-
-    renderHook(() => useReviewFlow());
-
-    await waitFor(() =>
-      expect(trackEventSpy).toHaveBeenCalledWith(
-        'Review Session Started',
-        expect.objectContaining({
-          sessionId: expect.any(String),
-          questionsReviewed: 0,
-          durationMs: 0,
-        })
-      )
-    );
-  });
-
-  it('tracks completion with question count and duration', async () => {
-    let nextReviewValue: any = createNextReview('question-1');
-    useSimplePollMock.mockImplementation(() => ({ data: nextReviewValue }));
-
-    const { result, rerender } = renderHook(() => useReviewFlow());
-
-    await waitFor(() =>
-      expect(trackEventSpy).toHaveBeenCalledWith(
-        'Review Session Started',
-        expect.objectContaining({
-          sessionId: expect.any(String),
-        })
-      )
-    );
-
-    await act(async () => {
-      nextReviewValue = null;
-      await result.current.handlers.onReviewComplete();
-      rerender();
-    });
-
-    await waitFor(() =>
-      expect(trackEventSpy).toHaveBeenCalledWith(
-        'Review Session Completed',
-        expect.objectContaining({
-          sessionId: expect.any(String),
-          questionsReviewed: 1,
-          durationMs: expect.any(Number),
-        })
-      )
-    );
-  });
-
-  it('tracks abandonment when the hook unmounts mid-session', async () => {
-    let nextReviewValue = createNextReview('question-1');
-    useSimplePollMock.mockImplementation(() => ({ data: nextReviewValue }));
-
-    const { unmount } = renderHook(() => useReviewFlow());
-
-    await waitFor(() =>
-      expect(trackEventSpy).toHaveBeenCalledWith(
-        'Review Session Started',
-        expect.objectContaining({
-          sessionId: expect.any(String),
-        })
-      )
-    );
-
-    unmount();
-
-    await waitFor(() =>
-      expect(trackEventSpy).toHaveBeenCalledWith(
-        'Review Session Abandoned',
-        expect.objectContaining({
-          sessionId: expect.any(String),
-          questionsReviewed: 0,
-          durationMs: expect.any(Number),
-        })
-      )
-    );
+
+    const reviewingState = {
+      phase: 'reviewing' as const,
+      question: mockQuestion,
+      questionId: 'q1' as Id<'questions'>,
+      interactions: [],
+      lockId: 'lock123',
+      isTransitioning: false,
+    };
+
+    it('should set isTransitioning when REVIEW_COMPLETE dispatched', () => {
+      const state = {
+        ...reviewingState,
+        isTransitioning: false,
+      };
+      const newState = reviewReducer(state, { type: 'REVIEW_COMPLETE' });
+
+      expect(newState.isTransitioning).toBe(true);
+      expect(newState.phase).toBe('reviewing');
+      expect(newState.lockId).toBeNull();
+    });
+
+    it('should clear isTransitioning when QUESTION_RECEIVED', () => {
+      const state = {
+        ...reviewingState,
+        isTransitioning: true,
+      };
+      const newState = reviewReducer(state, {
+        type: 'QUESTION_RECEIVED',
+        payload: mockPayload,
+      });
+
+      expect(newState.isTransitioning).toBe(false);
+      expect(newState.phase).toBe('reviewing');
+    });
+
+    it('should clear isTransitioning when LOAD_START', () => {
+      const state = {
+        ...reviewingState,
+        isTransitioning: true,
+      };
+      const newState = reviewReducer(state, { type: 'LOAD_START' });
+
+      expect(newState.isTransitioning).toBe(false);
+      expect(newState.phase).toBe('loading');
+    });
+
+    it('should clear isTransitioning when LOAD_EMPTY', () => {
+      const state = {
+        ...reviewingState,
+        isTransitioning: true,
+      };
+      const newState = reviewReducer(state, { type: 'LOAD_EMPTY' });
+
+      expect(newState.isTransitioning).toBe(false);
+      expect(newState.phase).toBe('empty');
+    });
+
+    it('should re-establish lock when same question returns during transition', () => {
+      // This case handles FSRS re-review: when same question returns during transition,
+      // we need to re-establish lock protection to prevent polling from replacing it
+      const initialState = {
+        ...reviewingState,
+        lockId: null, // Lock released after REVIEW_COMPLETE
+        isTransitioning: true, // Waiting for next question
+      };
+
+      const sameQuestionPayload = {
+        question: mockQuestion,
+        questionId: 'q1' as Id<'questions'>, // Same ID
+        interactions: [],
+        lockId: 'q1-1234567890', // New lock generated
+      };
+
+      const newState = reviewReducer(initialState, {
+        type: 'QUESTION_RECEIVED',
+        payload: sameQuestionPayload,
+      });
+
+      expect(newState.phase).toBe('reviewing');
+      expect(newState.lockId).toBe('q1-1234567890'); // Lock re-established
+      expect(newState.isTransitioning).toBe(false); // Transition complete
+      expect(newState.question).toBe(mockQuestion); // Question set
+    });
   });
 });